--- conflicted
+++ resolved
@@ -133,11 +133,7 @@
 + 或者采用指定VS版本及位数的方式：
 
     ```shell
-<<<<<<< HEAD
     cd ~\SEIMS\seims
-=======
-    cd ~\SEIMS2017\seims
->>>>>>> 8daf2b6b
     mkdir build
     cd build
     # 编译32位版本，-DARCH=32 为默认，添加与否均可
@@ -148,12 +144,8 @@
 	msbuild.exe INSTALL.vcxproj
     ```
 
-<<<<<<< HEAD
-完成后，不需要打开VS2010生成解决方案，可执行文件已经编译完成，程序目录为`~\SEIMS\seims\bin`。
-=======
-完成后，不需要打开VS2010生成解决方案，可执行文件已经编译完成，程序目录为`~\SEIMS2017\seims\bin`。
++ 完成后，不需要打开VS2010生成解决方案，可执行文件已经编译完成，程序目录为`~\SEIMS\seims\bin`。
 + 右键以管理员方式运行`~\seims\bin\Firewall_for_Windows.bat`，配置防火墙规则，以防在运行Python脚本调用SEIMS程序时被防火墙阻止。
->>>>>>> 8daf2b6b
 ## 2.2 Installation for developers
 
 + 打开 “开始” -> Microsoft Visual Studio 2010 -> Visual Studio Tools -> Visual Studio 命令提示(2010)，以**管理员方式**运行，依次输入以下命令：
