#! /usr/bin/env python
# -*- coding: utf-8 -*-
"""Plot time-series variables.

    @author   : Liangjun Zhu

    @changelog:
    - 17-08-17  lj - redesign and rewrite the plotting program.
    - 18-01-04  lj - separate load data from MongoDB operations.
    - 18-02-01  lj - add plot of validation period.
    - 18-02-09  lj - compatible with Python3.
    - 19-01-09  lj - use PlotConfig for plot settings.
"""
from __future__ import absolute_import, unicode_literals

import os
import sys
from datetime import datetime

if os.path.abspath(os.path.join(sys.path[0], '..')) not in sys.path:
    sys.path.insert(0, os.path.abspath(os.path.join(sys.path[0], '..')))

import matplotlib as mpl

if os.name != 'nt':  # Force matplotlib to not use any Xwindows backend.
    mpl.use('Agg')
import matplotlib.dates as mdates
import matplotlib.pyplot as plt

from typing import List, Union
from pygeoc.utils import FileClass

from preprocess.text import DataValueFields
from preprocess.db_read_model import ReadModelData
from postprocess.config import PostConfig
from run_seims import MainSEIMS
from utility import read_simulation_from_txt, match_simulation_observation, calculate_statistics
from utility import PlotConfig, save_png_eps


def divtd(td1, td2):
    us1 = td1.microseconds + 1000000 * (td1.seconds + 86400 * td1.days)
    us2 = td2.microseconds + 1000000 * (td2.seconds + 86400 * td2.days)
    return float(us1) / float(us2)


class TimeSeriesPlots(object):
    """Plot time series data, e.g., flow charge, sediment charge, etc.
    """

    def __init__(self, cfg):
        # type: (PostConfig) -> None
        """Constructor"""
        self.model = MainSEIMS(args_dict=cfg.model_cfg.ConfigDict)
        self.ws = self.model.OutputDirectory
        if not FileClass.is_dir_exists(self.ws):
            raise ValueError('The output directory %s is not existed!' % self.ws)
        self.plot_vars = cfg.plot_vars
        self.plot_cfg = cfg.plot_cfg  # type: PlotConfig
        # UTCTIME, calibration period
        self.stime = cfg.cali_stime
        self.etime = cfg.cali_etime
        self.subbsnID = cfg.plt_subbsnid
        # validation period
        self.vali_stime = cfg.vali_stime
        self.vali_etime = cfg.vali_etime

        # Read model data from MongoDB, the time period of simulation is read from FILE_IN.
        self.readData = ReadModelData(self.model.host, self.model.port, self.model.db_name)
        self.mode = self.readData.Mode
        self.interval = self.readData.Interval
        # check start and end time of calibration
        st, et = self.readData.SimulationPeriod
        self.plot_validation = True
        if st > self.stime:
            self.stime = st
        if et < self.etime:
            self.etime = et
        if st > self.etime > self.stime:
            self.stime = st
            self.etime = et
            # in this circumstance, no validation should be calculated.
            self.vali_stime = None
            self.vali_etime = None
            self.plot_validation = False
        # check validation time period
        if self.vali_stime and self.vali_etime:
            if self.vali_stime >= self.vali_etime or st > self.vali_etime > self.vali_stime \
                or self.vali_stime >= et:
                self.vali_stime = None
                self.vali_etime = None
                self.plot_validation = False
            elif st > self.vali_stime:
                self.vali_stime = st
            elif et < self.vali_etime:
                self.vali_etime = et
        else:
            self.plot_validation = False
        # Set start time and end time of both calibration and validation periods
        start = self.stime
        end = self.etime
        if self.plot_validation:
            start = self.stime if self.stime < self.vali_stime else self.vali_stime
            end = self.etime if self.etime > self.vali_etime else self.vali_etime
        self.outletid = self.readData.OutletID
        # read precipitation
        self.pcp_date_value = self.readData.Precipitation(self.subbsnID, start, end)
        # read simulated data and update the available variables
        self.plot_vars, self.sim_data_dict = read_simulation_from_txt(self.ws, self.plot_vars,
                                                                      self.outletid,
                                                                      start, end)
        self.sim_data_value = list()  # type: List[List[Union[datetime, float]]]
        for d, vs in self.sim_data_dict.items():
            self.sim_data_value.append([d] + vs[:])
        # reset start time and end time
        if len(self.sim_data_value) == 0:
            raise RuntimeError('No available simulate data, please check the start and end time!')
        # read observation data from MongoDB
        self.obs_vars, self.obs_data_dict = self.readData.Observation(self.subbsnID, self.plot_vars,
                                                                      start, end)

        # Calibration period
        self.sim_obs_dict = match_simulation_observation(self.plot_vars, self.sim_data_dict,
                                                         self.obs_vars, self.obs_data_dict,
                                                         start_time=self.stime, end_time=self.etime)
        calculate_statistics(self.sim_obs_dict)
        # Validation period if existed
        self.vali_sim_obs_dict = dict()
        if self.plot_validation:
            self.vali_sim_obs_dict = match_simulation_observation(self.plot_vars,
                                                                  self.sim_data_dict,
                                                                  self.obs_vars,
                                                                  self.obs_data_dict,
                                                                  start_time=self.vali_stime,
                                                                  end_time=self.vali_etime)
            calculate_statistics(self.vali_sim_obs_dict)

    def generate_plots(self):
        """Generate hydrographs of discharge, sediment, nutrient (amount or concentrate), etc."""
        # set ticks direction, in or out
        plt.rcParams['xtick.direction'] = 'out'
        plt.rcParams['ytick.direction'] = 'out'
        plt.rcParams['font.family'] = self.plot_cfg.font_name
        plt.rcParams['mathtext.fontset'] = 'custom'
        plt.rcParams['mathtext.it'] = 'STIXGeneral:italic'
        plt.rcParams['mathtext.bf'] = 'STIXGeneral:italic:bold'

        obs_str = 'Observation'
        sim_str = 'Simulation'
        cali_str = 'Calibration'
        vali_str = 'Validation'
        pcp_str = 'Precipitation'
        pcpaxis_str = 'Precipitation (mm)'
        xaxis_str = 'Date time'
        if self.plot_cfg.plot_cn:
            plt.rcParams['axes.unicode_minus'] = False
            obs_str = u'观测值'
            sim_str = u'模拟值'
            cali_str = u'率定期'
            vali_str = u'验证期'
            pcp_str = u'降水'
            pcpaxis_str = u'降水 (mm)'
            xaxis_str = u'时间'

        sim_date = list(self.sim_data_dict.keys())
        for i, param in enumerate(self.plot_vars):
            # plt.figure(i)
            fig, ax = plt.subplots(figsize=(12, 4))
            ylabel_str = param
            if param in ['Q', 'QI', 'QG', 'QS']:
                ylabel_str += ' (m$^3$/s)'
            elif 'CONC' in param.upper():  # Concentrate
                if 'SED' in param.upper():
                    ylabel_str += ' (g/L)'
                else:
                    ylabel_str += ' (mg/L)'
            elif 'SED' in param.upper():  # amount
                ylabel_str += ' (kg)'

            obs_dates = None  # type: List[datetime]
            obs_values = None  # type: List[float]
            if self.sim_obs_dict and param in self.sim_obs_dict:
                obs_dates = self.sim_obs_dict[param][DataValueFields.utc]
                obs_values = self.sim_obs_dict[param]['Obs']
            # append validation data
            if self.vali_sim_obs_dict and param in self.vali_sim_obs_dict:
                obs_dates += self.vali_sim_obs_dict[param][DataValueFields.utc]
                obs_values += self.vali_sim_obs_dict[param]['Obs']
            if obs_values is not None:
                # TODO: if the observed data is continuous with datetime, plot line, otherwise, bar.
                # bar graph
                p1 = ax.bar(obs_dates, obs_values, label=obs_str, color='none',
                            edgecolor='black',
                            linewidth=0.5, align='center', hatch='//')
                # # line graph
                # p1, = ax.plot(obs_dates, obs_values, label=obs_str, color='black', marker='+',
                #              markersize=2, linewidth=1)
            sim_list = [v[i + 1] for v in self.sim_data_value]
            p2, = ax.plot(sim_date, sim_list, label=sim_str, color='red',
                          marker='+', markersize=2, linewidth=0.8)
            plt.xlabel(xaxis_str, fontdict={'size': self.plot_cfg.axislabel_fsize})
            # format the ticks date axis
            date_fmt = mdates.DateFormatter('%m-%d-%y')
            # autodates = mdates.AutoDateLocator()
            # days = mdates.DayLocator(bymonthday=range(1, 32), interval=4)
            # months = mdates.MonthLocator()
            # ax.xaxis.set_major_locator(months)
            ax.xaxis.set_major_formatter(date_fmt)
            # ax.xaxis.set_minor_locator(days)
            ax.tick_params('both', length=5, width=2, which='major',
                           labelsize=self.plot_cfg.tick_fsize)
            ax.tick_params('both', length=3, width=1, which='minor',
                           labelsize=self.plot_cfg.tick_fsize)
            ax.set_xlim(left=self.sim_data_value[0][0], right=self.sim_data_value[-1][0])
            fig.autofmt_xdate(rotation=0, ha='center')

            plt.ylabel(ylabel_str, fontdict={'size': self.plot_cfg.axislabel_fsize})
            # plt.legend(bbox_to_anchor = (0.03, 0.85), loc = 2, shadow = True)
            if obs_values is not None:
                ymax = max(max(sim_list), max(obs_values)) * 1.6
                ymin = min(min(sim_list), min(obs_values)) * 0.8
            else:
                ymax = max(sim_list) * 1.8
                ymin = min(sim_list) * 0.8
            ax.set_ylim(float(ymin), float(ymax))
            ax2 = ax.twinx()
            ax.tick_params(axis='x', which='both', bottom=True, top=False,
                           labelsize=self.plot_cfg.tick_fsize)
            ax2.tick_params(axis='y', length=5, width=2, which='major',
                            labelsize=self.plot_cfg.tick_fsize)
            ax2.set_ylabel(pcpaxis_str, fontdict={'size': self.plot_cfg.axislabel_fsize})

            pcp_date = [v[0] for v in self.pcp_date_value]
            preci = [v[1] for v in self.pcp_date_value]
            p3 = ax2.bar(pcp_date, preci, label=pcp_str, color='blue', linewidth=0,
                         align='center')
            ax2.set_ylim(float(max(preci)) * 1.8, float(min(preci)) * 0.8)
            # draw a dash line to separate calibration and validation period
            delta_dt = (self.sim_data_value[-1][0] - self.sim_data_value[0][0]) // 9
            delta_dt2 = (self.sim_data_value[-1][0] - self.sim_data_value[0][0]) // 35
            # by default, separate time line is the end of calibration period
            sep_time = self.etime
            time_pos = [sep_time - delta_dt]
            ymax, ymin = ax2.get_ylim()
            yc = abs(ymax - ymin) / 4.
            order = 1  # By default, calibration period is before validation period
            if self.plot_validation:
                sep_time = self.vali_stime if self.vali_stime >= self.etime else self.stime
                cali_vali_labels = [cali_str, vali_str]
                if self.vali_stime < self.stime:
                    order = 0
                    cali_vali_labels = [vali_str, cali_str]
                time_pos = [sep_time - delta_dt, sep_time + delta_dt2]
                ax.axvline(sep_time, color='black', linestyle='dashed', linewidth=2)
                plt.text(time_pos[0], yc, cali_vali_labels[0],
                         fontdict={'style': 'italic', 'weight': 'bold',
                                   'size': self.plot_cfg.label_fsize},
                         color='black')
                plt.text(time_pos[1], yc, cali_vali_labels[1],
                         fontdict={'style': 'italic', 'weight': 'bold',
                                   'size': self.plot_cfg.label_fsize},
                         color='black')
            # set legend and labels
            if obs_values is None or len(obs_values) < 2:
                leg = ax.legend([p3, p2], [pcp_str, sim_str], ncol=2,
                                bbox_to_anchor=(0., 1.02, 1., 0.102),
                                borderaxespad=0.2,
                                loc='lower left', fancybox=True,
                                fontsize=self.plot_cfg.legend_fsize)
            else:
                leg = ax.legend([p3, p1, p2], [pcp_str, obs_str, sim_str],
                                bbox_to_anchor=(0., 1.02, 1., 0.102),
                                borderaxespad=0.,
                                ncol=3, loc='lower left', fancybox=True,
                                fontsize=self.plot_cfg.legend_fsize)
                try:
                    nse = self.sim_obs_dict[param]['NSE']  # type: float
                    r2 = self.sim_obs_dict[param]['R-square']  # type: float
                    pbias = self.sim_obs_dict[param]['PBIAS']  # type: float
                    rsr = self.sim_obs_dict[param]['RSR']  # type: float
                    cali_txt = '$\mathit{NSE}$: %.2f\n$\mathit{RSR}$: %.2f\n' \
                               '$\mathit{PBIAS}$: %.2f%%\n$\mathit{R^2}$: %.2f' % \
                               (nse, rsr, pbias, r2)
                    print_msg_header = 'Cali-%s-NSE,Cali-%s-RSR,' \
                                       'Cali-%s-PBIAS,Cali-%s-R2,' % (param, param, param, param)
                    print_msg = '%.3f,%.3f,%.3f,%.3f,' % (nse, rsr, pbias, r2)
                    cali_pos = time_pos[0] if order else time_pos[1]
                    plt.text(cali_pos, yc * 2.5, cali_txt, color='red',
                             fontsize=self.plot_cfg.label_fsize - 1)
                    if self.plot_validation and self.vali_sim_obs_dict:
                        nse = self.vali_sim_obs_dict[param]['NSE']
                        r2 = self.vali_sim_obs_dict[param]['R-square']
                        pbias = self.vali_sim_obs_dict[param]['PBIAS']
                        rsr = self.vali_sim_obs_dict[param]['RSR']
                        vali_txt = '$\mathit{NSE}$: %.2f\n$\mathit{RSR}$: %.2f\n' \
                                   '$\mathit{PBIAS}$: %.2f%%\n$\mathit{R^2}$: %.2f' % \
                                   (nse, rsr, pbias, r2)
                        print_msg_header += 'Vali-%s-NSE,Vali-%s-RSR,' \
                                            'Vali-%s-PBIAS,' \
                                            'Vali-%s-R2' % (param, param, param, param)
                        print_msg += '%.3f,%.3f,%.3f,%.3f' % (nse, rsr, pbias, r2)
                        vali_pos = time_pos[1] if order else time_pos[0]
                        plt.text(vali_pos, yc * 2.5, vali_txt, color='red',
                                 fontsize=self.plot_cfg.label_fsize - 1)
                    print('%s\n%s\n' % (print_msg_header, print_msg))

                except ValueError or Exception:
                    pass
            plt.tight_layout()
            leg.get_frame().set_alpha(0.5)
            timerange = '%s-%s' % (self.sim_data_value[0][0].strftime('%Y-%m-%d'),
                                   self.sim_data_value[-1][0].strftime('%Y-%m-%d'))
<<<<<<< HEAD
            save_png_eps(plt, self.ws, param + '-' + timerange)
            plt.show()
=======
            save_png_eps(plt, self.ws, param + '-' + timerange, self.plot_cfg)
>>>>>>> 5fe7ebb4
<|MERGE_RESOLUTION|>--- conflicted
+++ resolved
@@ -310,9 +310,6 @@
             leg.get_frame().set_alpha(0.5)
             timerange = '%s-%s' % (self.sim_data_value[0][0].strftime('%Y-%m-%d'),
                                    self.sim_data_value[-1][0].strftime('%Y-%m-%d'))
-<<<<<<< HEAD
-            save_png_eps(plt, self.ws, param + '-' + timerange)
-            plt.show()
-=======
+
             save_png_eps(plt, self.ws, param + '-' + timerange, self.plot_cfg)
->>>>>>> 5fe7ebb4
+			plt.show()