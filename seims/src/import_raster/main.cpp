--- conflicted
+++ resolved
@@ -7,28 +7,11 @@
 #endif /* Run Visual Leak Detector during Debug */
 
 #include "SubBasin.h"
+
 #include "utilities.h"
 #include "MongoUtil.h"
 #include "clsRasterData.h"
 
-#include <vector>
-#include <map>
-#include <string>
-#include <iostream>
-#include <cmath>
-#include <sstream>
-#include <fstream>
-#include <cstdlib>
-#include <algorithm>
-
-<<<<<<< HEAD
-#include "utilities.h"
-#include "MongoUtil.h"
-#include "clsRasterData.h"
-#include "SubBasin.h"
-
-=======
->>>>>>> d32a1623
 using namespace std;
 
 int FindBoundingBox(clsRasterData<int> &rsSubbasin, map<int, SubBasin> &bboxMap) {
