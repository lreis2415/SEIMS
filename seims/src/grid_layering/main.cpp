/*----------------------------------------------------------------------
*	Purpose:  Grid layering functions
*
*	Created:	Junzhi Liu
*	Date:		28-March-2013
*
*	Revision:   Liangjun Zhu
*   Date:       21-July-2016
*               9-February-2017
*               4-July-2017  Check if success after import layering to MongoDB
*---------------------------------------------------------------------*/

#if (defined _DEBUG) && (defined MSVC) && (defined VLD)
#include "vld.h"
#endif /* Run Visual Leak Detector during Debug */
#include "GridLayering.h"
#include "MongoUtil.h"
#include "clsRasterData.h"

#include <iostream>
#include <sstream>
#include <ctime>
<<<<<<< HEAD
#include "GridLayering.h"
#include "MongoUtil.h"
#include "clsRasterData.h"
=======
>>>>>>> d32a1623

using namespace std;

int main(int argc, char **argv) {
    if (argc < 6) {
        cout << "usage: grid_layering <hostIP> <port> <output_dir> <modelName> <gridFSName> <nsubbasin>\n";
        exit(-1);
    }
    /// set default OpenMP thread number to improve compute efficiency
    SetDefaultOpenMPThread();

    const char *hostName = argv[1];
    int port = atoi(argv[2]);
    const char *outputDir = argv[3];
    const char *modelName = argv[4];
    const char *gridFSName = argv[5];
    int nSubbasins = atoi(argv[6]);

    /// connect to MongoDB
    MongoClient client = MongoClient(hostName, port);
    mongoc_client_t *conn = client.getConn();
    mongoc_gridfs_t *gfs = client.getGridFS(string(modelName), string(gridFSName));

    int outputNoDataValue = (int) NODATA_VALUE;
    double t1 = TimeCounting();
    int subbasinStartID = 1;
    if (nSubbasins == 0) {
        subbasinStartID = 0;
    }
    for (int i = subbasinStartID; i <= nSubbasins; i++) {
        // read D8 flow direction
        ostringstream oss;
        oss << i << "_FLOW_DIR";
        RasterHeader header;
        int *dirMatrix;
        ReadFromMongo(gfs, oss.str().c_str(), header, dirMatrix);

        int nRows = header.nRows;
        int nCols = header.nCols;
        int dirNoDataValue = header.noDataValue;

        int n = nRows * nCols;
        int *compressedIndex = new int[n];
        int nValidGrids = CalCompressedIndex(n, dirMatrix, header.noDataValue, compressedIndex);
        // if it is TauDEM flow code, then convert it to ArcGIS
        TauDEM2ArcGIS(nRows, nCols, dirMatrix, dirNoDataValue);
        // Output flow out index to MongoDB (D8)
        int max_loop = 3;
        int cur_loop = 1;
        while (cur_loop < max_loop) {
            if (!OutputFlowOutD8(outputDir, gfs, i, nRows, nCols, nValidGrids, 
                                dirMatrix, header.noDataValue, compressedIndex)) {
                cur_loop++;
            }
            else
                break;
        }
        if (cur_loop == max_loop) {
            cout << "ERROR! Exceed the max. tries times, please contact the developers!" << endl;
            exit(EXIT_FAILURE);
        }
        
        // Output flow in indexes to MongoDB (D8), and write ROUTING_LAYERS from up to down
        string layeringFile = LayeringFromSourceD8(outputDir, gfs, i, nValidGrids, dirMatrix, compressedIndex, header,
                                                   outputNoDataValue);
        //cout << layeringFile << endl;
        // Output ROUTING_LAYERS_UP_DOWN (D8) to MongoDB
        cur_loop = 1;
        while (cur_loop < max_loop) {
            if (!OutputLayersToMongoDB(layeringFile.c_str(), "ROUTING_LAYERS_UP_DOWN", i, gfs)) {
                cur_loop++;
            }
            else
                break;
        }
        if (cur_loop == max_loop) {
            cout << "ERROR! Exceed the max. tries times, please contact the developers!" << endl;
            exit(EXIT_FAILURE);
        }

        // The following code is for D-infinite algorithm
        ostringstream ossDinf;
        ossDinf << i << "_FLOW_DIR_DINF";
        int *dirMatrixDinf;
        RasterHeader dinf_header;
        ReadFromMongo(gfs, ossDinf.str().c_str(), dinf_header, dirMatrixDinf);

        ostringstream ossAngle;
        ossAngle << i << "_FLOW_DIR_ANGLE_DINF";
        float *angle;
        RasterHeader dinfang_header;
        ReadFromMongoFloat(gfs, ossAngle.str().c_str(), dinfang_header, angle);

        float *flowOutDinf;
        int *outDegreeMatrixDinf = GetOutDegreeMatrix(dirMatrixDinf, nRows, nCols, dinf_header.noDataValue);
        int nOutputFlowOut = OutputMultiFlowOut(nRows, nCols, nValidGrids, outDegreeMatrixDinf, dirMatrixDinf,
                                                dinf_header.noDataValue, compressedIndex, flowOutDinf);
        WriteStringToMongoDB(gfs, i, "FLOWOUT_INDEX_DINF", nOutputFlowOut, (char *) flowOutDinf);

        string layeringFileDinf = LayeringFromSourceDinf(outputDir, gfs, i, nValidGrids, angle, dirMatrixDinf,
                                                         compressedIndex, dinfang_header, (int) NODATA_VALUE);
        // cout << layeringFileDinf << endl;
        OutputLayersToMongoDB(layeringFileDinf.c_str(), "ROUTING_LAYERS_DINF", i, gfs);

        delete[] dirMatrix;
        delete[] compressedIndex;
        delete[] dirMatrixDinf;
        delete[] outDegreeMatrixDinf;
        delete[] angle;
        delete[] flowOutDinf;
        dirMatrix = NULL;
        compressedIndex = NULL;
        dirMatrixDinf = NULL;
        outDegreeMatrixDinf = NULL;
        angle = NULL;
        flowOutDinf = NULL;
    }

    double t2 = TimeCounting();
    cout << "time-consuming: " << t2 - t1 << " seconds." << endl;
    return 0;
}<|MERGE_RESOLUTION|>--- conflicted
+++ resolved
@@ -13,19 +13,10 @@
 #if (defined _DEBUG) && (defined MSVC) && (defined VLD)
 #include "vld.h"
 #endif /* Run Visual Leak Detector during Debug */
+
 #include "GridLayering.h"
+#include "clsRasterData.h"
 #include "MongoUtil.h"
-#include "clsRasterData.h"
-
-#include <iostream>
-#include <sstream>
-#include <ctime>
-<<<<<<< HEAD
-#include "GridLayering.h"
-#include "MongoUtil.h"
-#include "clsRasterData.h"
-=======
->>>>>>> d32a1623
 
 using namespace std;
 
@@ -76,18 +67,18 @@
         int max_loop = 3;
         int cur_loop = 1;
         while (cur_loop < max_loop) {
-            if (!OutputFlowOutD8(outputDir, gfs, i, nRows, nCols, nValidGrids, 
-                                dirMatrix, header.noDataValue, compressedIndex)) {
+            if (!OutputFlowOutD8(outputDir, gfs, i, nRows, nCols, nValidGrids,
+                                 dirMatrix, header.noDataValue, compressedIndex)) {
                 cur_loop++;
+            } else {
+                break;
             }
-            else
-                break;
         }
         if (cur_loop == max_loop) {
             cout << "ERROR! Exceed the max. tries times, please contact the developers!" << endl;
             exit(EXIT_FAILURE);
         }
-        
+
         // Output flow in indexes to MongoDB (D8), and write ROUTING_LAYERS from up to down
         string layeringFile = LayeringFromSourceD8(outputDir, gfs, i, nValidGrids, dirMatrix, compressedIndex, header,
                                                    outputNoDataValue);
@@ -97,9 +88,9 @@
         while (cur_loop < max_loop) {
             if (!OutputLayersToMongoDB(layeringFile.c_str(), "ROUTING_LAYERS_UP_DOWN", i, gfs)) {
                 cur_loop++;
+            } else {
+                break;
             }
-            else
-                break;
         }
         if (cur_loop == max_loop) {
             cout << "ERROR! Exceed the max. tries times, please contact the developers!" << endl;
