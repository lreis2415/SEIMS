#if (defined _DEBUG) && (defined MSVC) && (defined VLD)
#include "vld.h"
#endif /* Run Visual Leak Detector during Debug */

#include "CellOrdering.h"
#include "FieldPartition.h"

#include "clsRasterData.h"
#include "utilities.h"

#include <iostream>
#include <vector>
#include <ctime>
#include <string>
#include <sstream>
#include <map>
#include <set>

<<<<<<< HEAD
#include "utilities.h"
#include "clsRasterData.h"
#include "CellOrdering.h"
#include "FieldPartition.h"

=======
>>>>>>> 8eae9c88
using namespace std;

map<int, int> dirToIndexMap;

/// Check if the required raster files existed in the directory
bool checkInputRasterName(string &dir, map <string, string> &rstFilePaths);

/// Find outlet location according to flow direction, stream link, and DEM. Updated by LJ.
void findOutlet(clsRasterData<float> &rsDEM, clsRasterData<int> &rsStreamLink, clsRasterData<int> &rsDir,
                FlowDirectionMethod flowDirMtd, int &rowIndex, int &colIndex);

/// Do field partition mission.
void DoFieldsPartition(map <string, string> &rstFilePaths, FlowDirectionMethod flowDirMtd, int threshod);

int main(int argc, const char *argv[]) {
    GDALAllRegister();
    /// Header print information
    cout << "                     Field Partition Program                        " << endl;
    cout << "                           Version: 1.2                                     " << endl;
    cout << "                    Compile date: 2017-2-9                      " << endl;
    cout << "                        Author: Hui Wu                                   " << endl;
    cout << "                     Revised: Liang-Jun Zhu                       " << endl;

    string Dir = "";
    int Threshod = -1;
    FlowDirectionMethod flowDirMtd;
    map <string, string> rstFilePaths;
    clock_t start, finish;
    double duration = 0.;
    start = clock();
    if (argc < 2) {
        cout << "Error: To run this field partition program, please follow the COMMAND." << endl;
        goto errexit;
    } else if (argc == 2) {
        if (argv[1] != NULL)Dir = argv[1]; else goto errexit;
        Threshod = 50;
        flowDirMtd = (FlowDirectionMethod) 0;
    } else if (argc == 3) {
        if (argv[1] != NULL)Dir = argv[1]; else goto errexit;
        if (argv[2] != NULL)Threshod = atoi(argv[2]); else goto errexit;
        flowDirMtd = (FlowDirectionMethod) 0;
    } else {
        if (argv[1] != NULL)Dir = argv[1]; else goto errexit;
        if (argv[2] != NULL)Threshod = atoi(argv[2]); else goto errexit;
        if (argv[3] != NULL) {
            if (atoi(argv[3]) - 0. < UTIL_ZERO) {
                flowDirMtd = (FlowDirectionMethod) 0;
            } else {
                flowDirMtd = (FlowDirectionMethod) 1;
            }
        } else { goto errexit; }
    }

    if (checkInputRasterName(Dir, rstFilePaths)) {
        DoFieldsPartition(rstFilePaths, flowDirMtd, Threshod);
    } else {
        goto errexit;
    }
    finish = clock();

    duration = (double) (finish - start) / CLOCKS_PER_SEC;
    cout << "Finished! Time-consuming (sec): " << duration << endl;
    //system("pause");
    return 0;

    errexit:
    cout << " Command: <Raster files path> [<threshold>] [<FlowDirection method>]" << endl;
    cout
        << "\t1. Rasters include dem, mask, landuse, flow, stream MUST be located in raster files path, the format can be ASC or GTIFF; "
        << endl;
    cout << "\t2. Threshold MUST be greater than 0, the default is 50;" << endl;
    cout << "\t3. Flow direction method MUST be 0 (TauDEM) or 1 (ArcGIS), the default is 0." << endl;
    exit(0);
}

bool checkInputRasterName(string &dir, map <string, string> &rstFilePaths) {
    vector <string> dstFiles;
    FindFiles(dir.c_str(), "*.*", dstFiles);
    string rstNames[5] = {"dem", "landuse", "mask", "flow", "stream"};
    bool flag = true;
    for (int i = 0; i < 5; i++) {
        for (vector<string>::iterator it = dstFiles.begin(); it != dstFiles.end(); it++) {
            string tmpFileFullName = GetUpper(*it);
            if (tmpFileFullName.find(GetUpper(rstNames[i])) == string::npos) {
                flag = false;
                continue;
            } else {
                flag = true;
                rstFilePaths[GetUpper(rstNames[i])] = *it;
                break;
            }
        }
        if (!flag) return false;
    }
    return flag;
}

void findOutlet(clsRasterData<float> &rsDEM, clsRasterData<int> &rsStreamLink, clsRasterData<int> &rsDir,
                FlowDirectionMethod flowDirMtd, int &rowIndex, int &colIndex) {
    if (flowDirMtd) {
        /// flow direction in ArcGIS
        dirToIndexMap[1] = 0;
        dirToIndexMap[2] = 1;
        dirToIndexMap[4] = 2;
        dirToIndexMap[8] = 3;
        dirToIndexMap[16] = 4;
        dirToIndexMap[32] = 5;
        dirToIndexMap[64] = 6;
        dirToIndexMap[128] = 7;
    } else {
        /// TauDEM
        dirToIndexMap[1] = 0;
        dirToIndexMap[8] = 1;
        dirToIndexMap[7] = 2;
        dirToIndexMap[6] = 3;
        dirToIndexMap[5] = 4;
        dirToIndexMap[4] = 5;
        dirToIndexMap[3] = 6;
        dirToIndexMap[2] = 7;
    }
    if (rsDEM.getRows() <= 0 || rsDEM.getCols() <= 0) {
        cout << "Error: the input of DEM was invalid!\n";
        exit(-1);
    }
    /// updated by Liangjun Zhu, Apr. 1, 2016
    bool flag = false;
    for (int i = 0; i < rsStreamLink.getRows(); i++) {
        for (int j = 0; j < rsStreamLink.getCols(); j++) {
            if (!rsStreamLink.isNoData({i, j}) && rsStreamLink.getValue({i, j}) > 0) {
                colIndex = j;
                rowIndex = i;
                flag = true;
                break;
            }
        }
        if (flag) {
            break;
        }
    }
    /// first stream grid
    /// cout<<rowIndex<<","<<colIndex<<endl;
    flag = true;
    while (flag) {
        int index = dirToIndexMap[rsDir.getValue({rowIndex, colIndex})];
        int ii = rowIndex + CellOrdering::m_d1[index];
        int jj = colIndex + CellOrdering::m_d2[index];
        if (ii < rsDEM.getRows() - 1 && jj < rsDEM.getCols() - 1) {
            if (rsStreamLink.isNoData({ii, jj}) || rsStreamLink.getValue({ii, jj}) <= 0) {
                flag = false;
            } else {
                rowIndex = ii;
                colIndex = jj;
            }
        } else {
            flag = false;
        }
    }
    cout << "\t\tOutlet location: row is " << rowIndex << ", col is " << colIndex << endl;
}

void DoFieldsPartition(map <string, string> &rstFilePaths, FlowDirectionMethod flowDirMtd, int threshod) {
    ostringstream oss;
    string dirName, LanduName, maskName, demName, streamLinkName;
    dirName = rstFilePaths["FLOW"];
    LanduName = rstFilePaths["LANDUSE"];
    maskName = rstFilePaths["MASK"];
    demName = rstFilePaths["DEM"];
    streamLinkName = rstFilePaths["STREAM"];

    //output
    string dir = GetPathFromFullName(demName);
    oss.str("");
    //oss << dir << "field_"<<threshod<<"."<<GetLower(GetSuffix(dirName));
    oss << dir << "field_" << threshod << ".tif";
    string rsfieldFile = oss.str();

    oss.str("");
    oss << dir << "fields_" << threshod << ".txt";
    string txtfileFile = oss.str();

    /// Write basin input and output information
    cout << "Input Files:" << endl;
    cout << "\tFlow Direction: " << dirName << endl;
    cout << "\tLanduse: " << LanduName << endl;
    cout << "\tStream Links: " << streamLinkName << endl;
    cout << "\tDEM: " << demName << endl;
    cout << "\tMask: " << maskName << endl << endl;
    cout << "Output Files:" << endl;
    cout << "\tFields Raster: " << rsfieldFile << endl;
    cout << "\tFields Flow Relationship: " << txtfileFile << endl << endl;

    cout << "Executing ..." << endl;
    cout << "\tRead input raster files..." << endl;
    IntRaster rsDir(dirName, false);
    IntRaster rsLandu(LanduName, false);
    IntRaster rsMask(maskName, false);
    IntRaster rsStrLink(streamLinkName, false);

    //cout<<"xll: "<<rsMask.GetXllCenter()<<", yll: "<<rsMask.GetYllCenter()<<endl;
    clsRasterData<float> rsDEM(demName, false);

    int rowIndex, colIndex;
    cout << "\tFind outlet location..." << endl;
    findOutlet(rsDEM, rsStrLink, rsDir, flowDirMtd, rowIndex, colIndex);
    cout << "\tInitiate field partition class ..." << endl;
    CellOrdering cellOrdering(&rsDir, &rsLandu, &rsMask, flowDirMtd, threshod);
    cout << "\tExecute field partition ..." << endl;
    cellOrdering.ExcuteFieldsDis(rowIndex, colIndex);
    cout << "\tWrite output fields raster and flow relationship file ..." << endl;
    cellOrdering.OutputFieldMap(rsfieldFile.c_str());
    cellOrdering.OutputFieldRelationship(txtfileFile.c_str());
}<|MERGE_RESOLUTION|>--- conflicted
+++ resolved
@@ -16,14 +16,6 @@
 #include <map>
 #include <set>
 
-<<<<<<< HEAD
-#include "utilities.h"
-#include "clsRasterData.h"
-#include "CellOrdering.h"
-#include "FieldPartition.h"
-
-=======
->>>>>>> 8eae9c88
 using namespace std;
 
 map<int, int> dirToIndexMap;
