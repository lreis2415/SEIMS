--- conflicted
+++ resolved
@@ -16,14 +16,6 @@
 #include <map>
 #include <set>
 
-<<<<<<< HEAD
-#include "utilities.h"
-#include "clsRasterData.h"
-#include "CellOrdering.h"
-#include "FieldPartition.h"
-
-=======
->>>>>>> d32a1623
 using namespace std;
 
 map<int, int> dirToIndexMap;
