--- conflicted
+++ resolved
@@ -8,11 +8,8 @@
 #define SEIMS_BMP_AREALSOURCE_H
 
 #include "BMPFactory.h"
-<<<<<<< HEAD
-=======
+
 #include "utilities.h"
-
->>>>>>> 9dbf1e00
 #include "clsRasterData.h"
 
 using namespace MainBMP;
