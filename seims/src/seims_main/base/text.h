--- conflicted
+++ resolved
@@ -13,12 +13,6 @@
 #ifndef SEIMS_TEXT_H
 #define SEIMS_TEXT_H
 
-<<<<<<< HEAD
-const char MODEL_NAME[] =                      "SEIMS";
-const char MODEL_VERSION[] =                   "2020";
-const char SEIMS_EMAIL[] =                     "zlj@lreis.ac.cn";
-const char SEIMS_SITE[] =                      "https://github.com/lreis2415/SEIMS";
-=======
 #define CONST_CHARS static const char*
 #define CONST_CHARS_LIST static const char* const
 
@@ -27,7 +21,6 @@
 CONST_CHARS MODEL_VERSION =                   "2021";
 CONST_CHARS SEIMS_EMAIL =                     "zlj@lreis.ac.cn";
 CONST_CHARS SEIMS_SITE =                      "https://github.com/lreis2415/SEIMS";
->>>>>>> a39e60fb
 
 //! Constant input variables
 CONST_CHARS CONS_IN_ELEV =                          "Elevation";
