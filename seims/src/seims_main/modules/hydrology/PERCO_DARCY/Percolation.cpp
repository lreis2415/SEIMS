--- conflicted
+++ resolved
@@ -2,7 +2,7 @@
 #include "text.h"
 
 Percolation_DARCY::Percolation_DARCY(void) {
-    
+
     // set default values for member variables
     this->m_timestep = -1;
     m_nCells = -1;
@@ -69,7 +69,7 @@
 				}
 
 				m_recharge[i] += rechargeCap;
-				m_Moisture[i][j] -= m_recharge[i] / m_rootDepth[i][j]; 
+				m_Moisture[i][j] -= m_recharge[i] / m_rootDepth[i][j];
 			}
 		}
 	}
@@ -93,75 +93,21 @@
 
     //this->CheckInputSize(key, nRows);
 
-<<<<<<< HEAD
-    if (StringMatch(s, VAR_CONDUCT[0])) { this->m_Conductivity = data; }
-    else if (StringMatch(s, VAR_POROST[0])) { this->m_Porosity = data; }
-    else if (StringMatch(s, VAR_POREIDX[0])) { this->m_Poreindex = data; }
-    else if (StringMatch(s, VAR_SOL_ST[0])) { this->m_Moisture = data; }
-    else if (StringMatch(s, VAR_FIELDCAP[0])) { this->m_FieldCapacity = data; }
-    else if (StringMatch(s, VAR_SOILDEPTH[0])) {
-        this->m_rootDepth = data;
-        //else if(StringMatch(s,"D_ES"))			this->m_ES = data;
-        //else if(StringMatch(s,"D_SOTE"))		this->m_SoilT = data;
-    } else {
-        throw ModelException(M_PERCO_DARCY[0], "SetValue", "Parameter " + s +
-            " does not exist in current module. Please contact the module developer.");
-    }
+//     if (StringMatch(s, VAR_CONDUCT[0])) { this->m_Conductivity = data; }
+//     else if (StringMatch(s, VAR_POROST[0])) { this->m_Porosity = data; }
+//     else if (StringMatch(s, VAR_POREIDX[0])) { this->m_Poreindex = data; }
+//     else if (StringMatch(s, VAR_SOL_ST[0])) { this->m_Moisture = data; }
+//     else if (StringMatch(s, VAR_FIELDCAP[0])) { this->m_FieldCapacity = data; }
+//     else if (StringMatch(s, VAR_SOILDEPTH[0])) {
+//         this->m_rootDepth = data;
+//         //else if(StringMatch(s,"D_ES"))			this->m_ES = data;
+//         //else if(StringMatch(s,"D_SOTE"))		this->m_SoilT = data;
+//     } else {
+//         throw ModelException(M_PERCO_DARCY[0], "SetValue", "Parameter " + s +
+//             " does not exist in current module. Please contact the module developer.");
+//     }
 
-=======
-    //if (StringMatch(s, VAR_CONDUCT)) { this->m_Conductivity = data; }
-    //else if (StringMatch(s, VAR_POROST)) { this->m_Porosity = data; }
-    //else if (StringMatch(s, VAR_POREIDX)) { this->m_Poreindex = data; }
-    //else if (StringMatch(s, VAR_SOL_ST)) { this->m_Moisture = data; }
-    //else if (StringMatch(s, VAR_FIELDCAP)) { this->m_FieldCapacity = data; }
-    //else if (StringMatch(s, VAR_SOILDEPTH)) {
-        //this->m_rootDepth = data;
-        //else if(StringMatch(s,"D_ES"))			this->m_ES = data;
-        //else if(StringMatch(s,"D_SOTE"))		this->m_SoilT = data;
-   // } else {
-        //throw ModelException(MID_PERCO_DARCY, "SetValue", "Parameter " + s +
-            //" does not exist in current module. Please contact the module developer.");
-    //}
-
-//}
-
-void Percolation_DARCY::Set2DData(const char* key, const int nrows, const int ncols, float** data) {
-	string sk(key);
-	if (StringMatch(sk, VAR_CONDUCT)) {
-		CheckInputSize(key, nrows);
-		m_maxSoilLyrs = ncols;
-		m_Conductivity = data;
-	}
-	else if (StringMatch(sk, VAR_FIELDCAP)) {
-		CheckInputSize(key, nrows);
-		m_maxSoilLyrs = ncols;
-		m_FieldCapacity = data;
-	}
-	else if (StringMatch(sk, VAR_POREIDX)) {
-		CheckInputSize(key, nrows);
-		m_maxSoilLyrs = ncols;
-		m_Poreindex = data;
-	}
-	else if (StringMatch(sk, VAR_POROST)) {
-		CheckInputSize(key, nrows);
-		m_maxSoilLyrs = ncols;
-		m_Porosity = data;
-	}
-	else if (StringMatch(sk, VAR_SOILDEPTH)) {
-		CheckInputSize(key, nrows);
-		m_maxSoilLyrs = ncols;
-		m_rootDepth = data;
-	}
-	else if (StringMatch(sk, VAR_SOL_ST)) {
-		CheckInputSize(key, nrows);
-		m_maxSoilLyrs = ncols;
-		m_Moisture = data;
-	}
-	else {
-		throw ModelException(MID_PERCO_DARCY, "Set2DData", "Parameter " + sk + " does not exist.");
-	}
->>>>>>> d5dfc569
-}
+// }
 
 void Percolation_DARCY::SetValue(const char *key, float data) {
     string s(key);
