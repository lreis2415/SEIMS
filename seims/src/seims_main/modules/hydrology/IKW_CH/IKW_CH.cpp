#include "IKW_CH.h"
#include "text.h"

//using namespace std;  // Avoid this statement! by lj.

ImplicitKinematicWave_CH::ImplicitKinematicWave_CH(void) : m_nCells(-1), m_chNumber(-1), m_dt(-1.0f),
                                                           m_CellWidth(-1.0f), //m_layeringMethod(UP_DOWN),
                                                           m_sRadian(NULL), m_direction(NULL), m_reachDownStream(NULL),
                                                           m_chWidth(NULL),
                                                           m_qs(NULL), m_hCh(NULL), m_qCh(NULL), m_prec(NULL),
                                                           m_qSubbasin(NULL), m_qg(NULL),
                                                           m_flowLen(NULL), m_qi(NULL), m_streamLink(NULL),
                                                           m_sourceCellIds(NULL),
                                                           m_idUpReach(-1), m_qUpReach(0.f),
                                                           m_qgDeep(100.f),
                                                           m_idOutlet(-1)//, m_qsInput(NULL)
{
}

ImplicitKinematicWave_CH::~ImplicitKinematicWave_CH(void) {
    Release2DArray(m_chNumber, m_hCh);
    Release2DArray(m_chNumber, m_qCh);
    Release2DArray(m_chNumber, m_flowLen);

    Release1DArray(m_sourceCellIds);
    Release1DArray(m_qSubbasin);
}

//---------------------------------------------------------------------------
// modified from OpenLISEM
/** Newton Rapson iteration for new water flux in cell, based on Ven Te Chow 1987
\param qIn      summed Q new from upstream
\param qLast    current discharge in the cell
\param surplus        infiltration surplus flux (in m2/s), has value <= 0
\param alpha    alpha calculated in LISEM from before kinematic wave
\param dt   time step
\param dx   length of the cell corrected for slope
*/
float ImplicitKinematicWave_CH::GetNewQ(float qIn, float qLast, float surplus, float alpha, float dt, float dx) {
    /* Using Newton-Raphson Method */
    float ab_pQ, dtX, C;  //auxillary vars
    int count;
    float Qkx; //iterated discharge, becomes Qnew
    float fQkx; //function
    float dfQkx;  //derivative
    const float _epsilon = 1e-12f;
    const float beta = 0.6f;

    /* if no input then output = 0 */
    if ((qIn + qLast) <= -surplus * dx)//0)
    {
        //itercount = -1;
        return (0);
    }

    /* common terms */
    ab_pQ = alpha * beta * pow(((qLast + qIn) / 2), beta - 1);
    // derivative of diagonal average (space-time)

    dtX = dt / dx;
    C = dtX * qIn + alpha * pow(qLast, beta) + dt * surplus;
    //dt/dx*Q = m3/s*s/m=m2; a*Q^b = A = m2; surplus*dt = s*m2/s = m2
    //C is unit volume of water
    // first gues Qkx
    Qkx = (dtX * qIn + qLast * ab_pQ + dt * surplus) / (dtX + ab_pQ);

    // VJ 050704, 060830 infil so big all flux is gone
    //VJ 110114 without this de iteration cannot be solved for very small values
    if (Qkx < MIN_FLUX) {
        //itercount = -2;
        return (0);
    }

    Qkx = Max(Qkx, MIN_FLUX);

    count = 0;
    do {
        fQkx = dtX * Qkx + alpha * Power(Qkx, beta) - C;   /* Current k */
        dfQkx = dtX + alpha * beta * Power(Qkx, beta - 1);  /* Current k */
        Qkx -= fQkx / dfQkx;                                /* Next k */
        Qkx = Max(Qkx, MIN_FLUX);
        count++;
        //qDebug() << count << fQkx << Qkx;
    } while (Abs(fQkx) > _epsilon && count < MAX_ITERS_KW);

    if (Qkx != Qkx) {
        throw ModelException(M_IKW_CH[0], "GetNewQ", "Error in iteration!");
    }

    //itercount = count;
    return Qkx;
}

// end code form LISEM

bool ImplicitKinematicWave_CH::CheckInputData(void) {
    if (m_date <= 0) {
        throw ModelException(M_IKW_CH[0], "CheckInputData", "You have not set the Date variable.");
    }

    if (m_nCells <= 0) {
        throw ModelException(M_IKW_CH[0], "CheckInputData", "The cell number of the input can not be less than zero.");
    }

    if (m_dt <= 0) {
        throw ModelException(M_IKW_CH[0], "CheckInputData", "You have not set the TimeStep variable.");
    }

    if (m_CellWidth <= 0) {
        throw ModelException(M_IKW_CH[0], "CheckInputData", "You have not set the CellWidth variable.");
    }

    if (m_sRadian == NULL) {
        throw ModelException(M_IKW_CH[0], "CheckInputData", "The parameter: RadianSlope has not been set.");
    }
    if (m_direction == NULL) {
        throw ModelException(M_IKW_CH[0], "CheckInputData", "The parameter: flow direction has not been set.");
    }

    if (m_chWidth == NULL) {
        throw ModelException(M_IKW_CH[0], "CheckInputData", "The parameter: CHWIDTH has not been set.");
    }
    if (m_streamLink == NULL) {
        throw ModelException(M_IKW_CH[0], "CheckInputData", "The parameter: STREAM_LINK has not been set.");
    }

    if (m_prec == NULL) {
        throw ModelException(M_IKW_CH[0], "CheckInputData", "The parameter: D_P(precipitation) has not been set.");
    }

    return true;
}

void ImplicitKinematicWave_CH:: initialOutputs() {
    if (m_nCells <= 0) {
        throw ModelException(M_IKW_CH[0], "initialOutputs", "The cell number of the input can not be less than zero.");
    }

    if (m_hCh == NULL) {
        // find source cells the reaches
        m_sourceCellIds = new int[m_chNumber];
        //m_qsInput = new float[m_chNumber+1];

        for (int i = 0; i < m_chNumber; ++i) {
            m_sourceCellIds[i] = -1;
            //m_qsInput[i] = 0.f;
        }

        for (int i = 0; i < m_nCells; i++) {
            if (FloatEqual(m_streamLink[i], NODATA_VALUE)) {
                continue;
            }
            int reachId = (int) m_streamLink[i];
            bool isSource = true;
            for (int k = 1; k <= (int) m_flowInIdx[i][0]; ++k) {
                int flowInId = (int) m_flowInIdx[i][k];
                int flowInReachId = (int) m_streamLink[flowInId];
                if (flowInReachId == reachId) {
                    isSource = false;
                    break;
                }
            }

            if ((int) m_flowInIdx[i][0] == 0) {
                isSource = true;
            }

            if (isSource) {
                int reachIndex = m_idToIndex[reachId];
                m_sourceCellIds[reachIndex] = i;
            }
        }

        //for(int i = 0; i < m_chNumber; i++)
        //    cout << m_sourceCellIds[i] << endl;

        // get the cells in reaches according to flow direction
        for (int iCh = 0; iCh < m_chNumber; iCh++) {
            int iCell = m_sourceCellIds[iCh];
            int reachId = (int) m_streamLink[iCell];
            while ((int) m_streamLink[iCell] == reachId) {
                m_reachs[iCh].push_back(iCell);
                iCell = (int) m_flowOutIdx[iCell];
            }
        }

        m_hCh = new float *[m_chNumber];
        m_qCh = new float *[m_chNumber];

        //m_flowLen = new float *[m_chNumber];

        m_qSubbasin = new float[m_chNumber];
        for (int i = 0; i < m_chNumber; ++i) {
            int n = m_reachs[i].size();
            m_hCh[i] = new float[n];
            m_qCh[i] = new float[n];

            //m_flowLen[i] = new float[n];

            m_qSubbasin[i] = 0.f;

            //int id;
            //float dx;
            for (int j = 0; j < n; ++j) {
                m_hCh[i][j] = 0.f;
                m_qCh[i][j] = 0.f;
            }
        }

    }

}

void ImplicitKinematicWave_CH::initialOutputs2() {
    if (m_flowLen != NULL) {
        return;
    }

    m_flowLen = new float *[m_chNumber];

    for (int i = 0; i < m_chNumber; ++i) {
        int n = m_reachs[i].size();
        m_flowLen[i] = new float[n];

        int id;
        float dx;
        for (int j = 0; j < n; ++j) {
            id = m_reachs[i][j];
            // slope length needs to be corrected by slope angle
            dx = m_CellWidth / cos(m_sRadian[id]);
            int dir = (int) m_direction[id];
            //if ((int) m_diagonal[dir] == 1) {
            if (DiagonalCCW[dir] == 1) {
                dx = SQ2 * dx;
            }
            m_flowLen[i][j] = dx;
        }
    }
}

void ImplicitKinematicWave_CH::ChannelFlow(int iReach, int iCell, int id, float qgEachCell) {
    float qUp = 0.f;

    if (iReach == 0 && iCell == 0) {
        qUp = m_qUpReach;
    }

    // inflow from upstream channel
    if (iCell == 0)// inflow of this cell is the last cell of the upstream reach
    {
        for (size_t i = 0; i < m_reachUpStream[iReach].size(); ++i) {
            int upReachId = m_reachUpStream[iReach][i];
            if (upReachId >= 0) {
                int upCellsNum = m_reachs[upReachId].size();
                int upCellId = m_reachs[upReachId][upCellsNum - 1];
                qUp += m_qCh[upReachId][upCellsNum - 1];
            }
        }
        //cout << qUp << "\t";
    } else {
        qUp = m_qCh[iReach][iCell - 1];
    }

    float dx = m_flowLen[iReach][iCell];

    float qLat = m_prec[id] / 1000.f * m_chWidth[id] * dx / m_dt;
    qLat += qgEachCell;

    //if (m_qs != NULL)
    qLat += m_qs[id];
    if (m_qi != NULL) {
        qLat += m_qi[id];
    }

    if (qLat < MIN_FLUX && qUp < MIN_FLUX) {
        m_hCh[iReach][iCell] = 0.f;
        m_qCh[iReach][iCell] = 0.f;
        return;
    }

    qUp += qLat;

    float Perim = 2.f * m_hCh[iReach][iCell] + m_chWidth[id];

    float sSin = sqrt(sin(m_sRadian[id]));
    float alpha = pow(m_reachN[iReach] / sSin * pow(Perim, _2div3), 0.6f);

    float qIn = m_qCh[iReach][iCell];

    m_qCh[iReach][iCell] = GetNewQ(qUp, qIn, 0.f, alpha, m_dt, dx);

    float hTest = m_hCh[iReach][iCell] + (qUp - m_qCh[iReach][iCell]) * m_dt / m_chWidth[id] / dx;
    float hNew = (alpha * pow(m_qCh[iReach][iCell], 0.6f)) / m_chWidth[id]; // unit m
    m_hCh[iReach][iCell] = (alpha * pow(m_qCh[iReach][iCell], 0.6f)) / m_chWidth[id]; // unit m
}

int ImplicitKinematicWave_CH::Execute() {
    //check the data
    CheckInputData();

    InitialOutputs();
    initialOutputs2();
    //Output1DArray(m_size, m_prec, "f:\\p2.txt");
    //cout << m_reachLayers.size() << "\t" << m_chNumber << endl;

    for (auto it = m_reachLayers.begin(); it != m_reachLayers.end(); it++) {
        // There are not any flow relationship within each routing layer.
        // So parallelization can be done here.
        int nReaches = it->second.size();
        //cout << "Number of reaches: " << nReaches << endl;
        // the size of m_reachLayers (map) is equal to the maximum stream order
#pragma omp parallel for
        for (int i = 0; i < nReaches; ++i) {
            int reachIndex = it->second[i]; // index in the array, from 0
            //m_qsInput[reachIndex+1] = 0.f;

            vector<int> &vecCells = m_reachs[reachIndex];
            int n = vecCells.size();
            //cout << "\tNumber of cells in reach " << reachIndex << ": " << n << endl;
            float qgEachCell = 0.f;
            if (m_qg != NULL) {
                qgEachCell = m_qg[i + 1] / n;
            }
            //cout << "\tGroundwater: " << qgEachCell << endl;
            for (int iCell = 0; iCell < n; ++iCell) {
                int idCell = vecCells[iCell];
                //m_qsInput[reachIndex+1] += m_qs[idCell];
                ChannelFlow(reachIndex, iCell, idCell, qgEachCell);
            }
            m_qSubbasin[reachIndex] = m_qCh[reachIndex][n - 1];
        }
    }

    return 0;
}

bool ImplicitKinematicWave_CH::CheckInputSize(const char *key, int n) {
    if (n <= 0) {
        //StatusMsg("Input data for "+string(key) +" is invalid. The size could not be less than zero.");
        return false;
    }
    if (m_nCells != n) {
        if (m_nCells <= 0) { m_nCells = n; }
        else {
            //StatusMsg("Input data for "+string(key) +" is invalid. All the input data should have same size.");
            std::ostringstream oss;
            oss << "Input data for " + string(key) << " is invalid with size: " << n << ". The origin size is " <<
                m_nCells << ".\n";
            throw ModelException(M_IKW_CH[0], "CheckInputSize", oss.str());
        }
    }
    return true;
}

bool ImplicitKinematicWave_CH::CheckInputSizeChannel(const char *key, int n) {
    if (n <= 0) {
        //StatusMsg("Input data for "+string(key) +" is invalid. The size could not be less than zero.");
        return false;
    }
    if (m_chNumber != n) {
        if (m_chNumber <= 0) { m_chNumber = n; }
        else {
            //StatusMsg("Input data for "+string(key) +" is invalid. All the input data should have same size.");
            return false;
        }
    }

    return true;
}

void ImplicitKinematicWave_CH::GetValue(const char *key, float *value) {
    string sk(key);
    //if (StringMatch(sk, VAR_QOUTLET)) { // TODO: clean up.
    //    auto it = m_reachLayers.end();
    //    it--;
    //    int reachId = it->second[0];
    //    int iLastCell = m_reachs[reachId].size() - 1;
    //    *value = m_qCh[reachId][iLastCell];
    //} else
    if (StringMatch(sk, VAR_QTOTAL[0])) {
        auto it = m_reachLayers.end();
        it--;
        int reachId = it->second[0];
        int iLastCell = m_reachs[reachId].size() - 1;
        *value = m_qCh[reachId][iLastCell] + m_qgDeep;
    }
    else {
		throw ModelException(MID_IKW_CH, "GetValue", "Output " + sk
			+ " does not exist in current module. Please contact the module developer.");
	}
}

void ImplicitKinematicWave_CH::SetValue(const char *key, float data) {
    string sk(key);
    if (StringMatch(sk, Tag_HillSlopeTimeStep[0])) {
        m_dt = data;
    } else if (StringMatch(sk, Tag_CellWidth[0])) {
        m_CellWidth = data;
    //} else if (StringMatch(sk, Tag_LayeringMethod[0])) {
    //    m_layeringMethod = (LayeringMethod) int(data);
    } else {
        throw ModelException(M_IKW_CH[0], "SetValue", "Parameter " + sk
                             + " does not exist. Please contact the module developer.");
    }

}

void ImplicitKinematicWave_CH::Set1DData(const char *key, int n, float *data) {
    string sk(key);

    if (StringMatch(sk, VAR_SBQG[0])) {
        m_qg = data;
        return;
    }

    //check the input data
    CheckInputSize(key, n);

    if (StringMatch(sk, VAR_RadianSlope[0])) {
        m_sRadian = data;
    } else if (StringMatch(sk, VAR_FLOWDIR[0])) {
        m_direction = data;
    } else if (StringMatch(sk, VAR_PCP[0])) {
        m_prec = data;
    } else if (StringMatch(sk, VAR_QSOIL[0])) {
        m_qi = data;
    } else if (StringMatch(sk, VAR_QOVERLAND[0])) {
        m_qs = data;
    } else if (StringMatch(sk, VAR_CHWIDTH[0])) {
        m_chWidth = data;
    } else if (StringMatch(sk, VAR_STREAM_LINK[0])) {
        m_streamLink = data;
    } else if (StringMatch(sk, Tag_FLOWOUT_INDEX[0])) {
        m_flowOutIdx = data;
        for (int i = 0; i < m_nCells; i++) {
            if (m_flowOutIdx[i] < 0) {
                m_idOutlet = i;
                break;
            }
        }
    } else {
        throw ModelException(M_IKW_CH[0], "Set1DData", "Parameter " + sk
                             + " does not exist.");
    }
}

void ImplicitKinematicWave_CH::Get1DData(const char *key, int *n, float **data) {
    string sk(key);
    *n = m_chNumber;
<<<<<<< HEAD
    if (StringMatch(sk, VAR_QRECH[0])) {
=======
    if (StringMatch(sk, VAR_QSUBBASIN)) { //Previously this was QRECH but also need to get QSUBBASIN?
>>>>>>> d5dfc569
        *data = m_qSubbasin;
    }
    else if (StringMatch(sk, VAR_QRECH)) {
		auto it = m_reachLayers.end();
		it--;
		int reachId = it->second[0];
		*data = m_qCh[reachId];
	}
    else {
        throw ModelException(M_IKW_CH[0], "Get1DData", "Output " + sk
                             + " does not exist.");
    }

}

void ImplicitKinematicWave_CH::Get2DData(const char *key, int *nRows, int *nCols, float ***data) {
    if (m_hCh == NULL) { //|| m_qCh == NULL
        initialOutputs();
    }
    string sk(key);
    *nRows = m_chNumber;
<<<<<<< HEAD
    if (StringMatch(sk, VAR_QRECH[0])) {  //TODO QRECH is DT_array1D? LJ
        *data = m_qCh;
    } else if (StringMatch(sk, VAR_HCH[0])) {
=======
    //if (StringMatch(sk, VAR_QRECH)) {  //TODO QRECH is DT_array1D? LJ
        //*data = m_qCh;
    //}
    if (StringMatch(sk, VAR_HCH)) {
>>>>>>> d5dfc569
        *data = m_hCh;
    } else {
        throw ModelException(M_IKW_CH[0], "Get2DData", "Output " + sk
                             + " does not exist.");
    }
}

void ImplicitKinematicWave_CH::Set2DData(const char *key, int nrows, int ncols, float **data) {
    string sk(key);
    if (StringMatch(sk, Tag_FLOWIN_INDEX[0])) {
        m_flowInIdx = data;
    } else {
        throw ModelException(M_IKW_CH[0], "Set1DData", "Parameter " + sk
                             + " does not exist.");
    }
}

void ImplicitKinematicWave_CH::SetReaches(clsReaches *reaches) {
    if (nullptr == reaches) {
        throw ModelException(M_IKW_CH[0], "SetReaches", "The reaches input can not to be NULL.");
    }
    m_chNumber = reaches->GetReachNumber();

    if (nullptr == m_reachDownStream) reaches->GetReachesSingleProperty(REACH_DOWNSTREAM, &m_reachDownStream);
    if (nullptr == m_chWidth) reaches->GetReachesSingleProperty(REACH_WIDTH, &m_chWidth);
    if (nullptr == m_reachN) reaches->GetReachesSingleProperty(REACH_MANNING, &m_reachN);

    m_reachUpStream = reaches->GetUpStreamIDs();
    m_reachLayers = reaches->GetReachLayers();
}<|MERGE_RESOLUTION|>--- conflicted
+++ resolved
@@ -447,11 +447,8 @@
 void ImplicitKinematicWave_CH::Get1DData(const char *key, int *n, float **data) {
     string sk(key);
     *n = m_chNumber;
-<<<<<<< HEAD
     if (StringMatch(sk, VAR_QRECH[0])) {
-=======
-    if (StringMatch(sk, VAR_QSUBBASIN)) { //Previously this was QRECH but also need to get QSUBBASIN?
->>>>>>> d5dfc569
+    //if (StringMatch(sk, VAR_QSUBBASIN)) { //Previously this was QRECH but also need to get QSUBBASIN? clara
         *data = m_qSubbasin;
     }
     else if (StringMatch(sk, VAR_QRECH)) {
@@ -473,16 +470,10 @@
     }
     string sk(key);
     *nRows = m_chNumber;
-<<<<<<< HEAD
-    if (StringMatch(sk, VAR_QRECH[0])) {  //TODO QRECH is DT_array1D? LJ
-        *data = m_qCh;
-    } else if (StringMatch(sk, VAR_HCH[0])) {
-=======
     //if (StringMatch(sk, VAR_QRECH)) {  //TODO QRECH is DT_array1D? LJ
         //*data = m_qCh;
     //}
-    if (StringMatch(sk, VAR_HCH)) {
->>>>>>> d5dfc569
+    if (StringMatch(sk, VAR_HCH[0])) {
         *data = m_hCh;
     } else {
         throw ModelException(M_IKW_CH[0], "Get2DData", "Output " + sk
