#include "DiffusiveWave.h"

#include "text.h"
//using namespace std;  // Avoid this statement! by lj.

DiffusiveWave::DiffusiveWave() :
    m_nCells(-1), m_chNumber(-1), m_dt(-1.0f), m_CellWidth(-1.0f),
    m_s0(NULL), m_direction(NULL), m_reachDownStream(NULL), m_reachN(nullptr),
    m_chWidth(NULL),
    m_qs(NULL), m_hCh(NULL), m_qCh(NULL), m_prec(NULL), m_qSubbasin(NULL),
    m_elevation(NULL),
    m_flowLen(NULL), m_qi(NULL), m_flowInIndex(nullptr), m_flowOutIndex(nullptr),
    m_streamLink(NULL),
    m_sourceCellIds(NULL), m_layeringMethod(UP_DOWN),
    m_idUpReach(-1), m_idOutlet(-1), m_qUpReach(0.f) {
}

DiffusiveWave::~DiffusiveWave(void) {
    //Release1DArray(m_reachId);
    //Release1DArray(m_streamOrder);
    //Release1DArray(m_reachDownStream);
    //Release1DArray(m_reachN);

    Release2DArray(m_chNumber, m_hCh);
    Release2DArray(m_chNumber, m_qCh);
    Release2DArray(m_chNumber, m_flowLen);
    Release1DArray(m_sourceCellIds);
    Release1DArray(m_qSubbasin);
}

//! Check input data
bool DiffusiveWave::CheckInputData(void) {
    if (this->m_date <= 0) {
        throw ModelException(M_CH_DW[0], "CheckInputData", "You have not set the Date variable.");
        return false;
    }

    if (this->m_nCells <= 0) {
        throw ModelException(M_CH_DW[0], "CheckInputData", "The cell number of the input can not be less than zero.");
        return false;
    }

    if (this->m_dt <= 0) {
        throw ModelException(M_CH_DW[0], "CheckInputData", "You have not set the TimeStep variable.");
        return false;
    }

    if (this->m_CellWidth <= 0) {
        throw ModelException(M_CH_DW[0], "CheckInputData", "You have not set the CellWidth variable.");
        return false;
    }
    if (m_s0 == NULL) {
        throw ModelException(M_CH_DW[0], "CheckInputData", "The parameter: slope has not been set.");
    }
    if (m_direction == NULL) {
        throw ModelException(M_CH_DW[0], "CheckInputData", "The parameter: flow direction has not been set.");
    }

    if (m_chWidth == NULL) {
        throw ModelException(M_CH_DW[0], "CheckInputData", "The parameter: CHWIDTH has not been set.");
    }
    if (m_streamLink == NULL) {
        throw ModelException(M_CH_DW[0], "CheckInputData", "The parameter: STREAM_LINK has not been set.");
    }

    if (m_prec == NULL) {
        throw ModelException(M_CH_DW[0], "CheckInputData", "The parameter: D_P(precipitation) has not been set.");
    }
    if (m_elevation == NULL) {
        throw ModelException(M_CH_DW[0], "CheckInputData", "The parameter: Elevation has not been set.");
    }

    return true;
}

//! Initial outputs
void DiffusiveWave:: InitialOutputs() {
    if (this->m_nCells <= 0) {
        throw ModelException(M_CH_DW[0], "initialOutputs", "The cell number of the input can not be less than zero.");
    }

    if (m_hCh == NULL) {
        // find source cells the reaches
        m_sourceCellIds = new int[m_chNumber];
        for (int i = 0; i < m_chNumber; ++i) {
            m_sourceCellIds[i] = -1;
        }
        for (int i = 0; i < m_nCells; i++) {
            if (FloatEqual(m_streamLink[i], NODATA_VALUE)) {
                continue;
            }
            int reachId = (int) m_streamLink[i];
            bool isSource = true;
            for (int k = 1; k <= (int) m_flowInIndex[i][0]; ++k) {
                int flowInId = (int) m_flowInIndex[i][k];
                int flowInReachId = (int) m_streamLink[flowInId];
                if (flowInReachId == reachId) {
                    isSource = false;
                    break;
                }
            }

            if ((int) m_flowInIndex[i][0] == 0) {
                isSource = true;
            }

            if (isSource) {
                int reachIndex = m_idToIndex[reachId];
                m_sourceCellIds[reachIndex] = i;
            }
        }

        //for(int i = 0; i < m_chNumber; i++)
        //	cout << m_sourceCellIds[i] << endl;

        // get the cells in reaches according to flow direction
        for (int iCh = 0; iCh < m_chNumber; iCh++) {
            int iCell = m_sourceCellIds[iCh];
            int reachId = (int) m_streamLink[iCell];
            while ((int) m_streamLink[iCell] == reachId) {
                m_reachs[iCh].push_back(iCell);
                iCell = (int) m_flowOutIndex[iCell];
            }
        }

        m_hCh = new float *[m_chNumber];
        m_qCh = new float *[m_chNumber];

        m_flowLen = new float *[m_chNumber];

        m_qSubbasin = new float[m_chNumber];
        for (int i = 0; i < m_chNumber; ++i) {
            int n = m_reachs[i].size();
            m_hCh[i] = new float[n];
            m_qCh[i] = new float[n];

            m_flowLen[i] = new float[n];

            m_qSubbasin[i] = 0.f;

            int id;
            float s0, dx;
            for (int j = 0; j < n; ++j) {
                m_hCh[i][j] = 0.f;
                m_qCh[i][j] = 0.f;

                id = m_reachs[i][j];
                s0 = m_s0[id];
                if (FloatEqual(s0, 0.f)) {
                    s0 = MINI_SLOPE;
                }

                // slope length needs to be corrected by slope angle
                dx = m_CellWidth / cos(atan(s0));
                int dir = (int) m_direction[id];
                //if ((int) m_diagonal[dir] == 1) {
                if (DiagonalCCW[dir] == 1) {
                    dx = SQ2 * dx;
                }
                m_flowLen[i][j] = dx;
            }
        }

    }
}

//! Channel flow
void DiffusiveWave::ChannelFlow(int iReach, int iCell, int id) {

    float qUp = 0.f;
    float hUp = 0.f;

    if (iReach == 0 && iCell == 0) {
        qUp = m_qUpReach;
    }

    // inflow from upstream channel
    if (iCell == 0)// inflow of this cell is the last cell of the upstream reach
    {
        for (size_t i = 0; i < m_reachUpStream[iReach].size(); ++i) {
            int upReachId = m_reachUpStream[iReach][i];
            if (upReachId >= 0) {
                int upCellsNum = m_reachs[upReachId].size();
                int upCellId = m_reachs[upReachId][upCellsNum - 1];
                qUp += m_qCh[upReachId][upCellsNum - 1];

                float hWater = m_elevation[upCellId] + m_hCh[upReachId][upCellsNum - 1];
                if (hWater > hUp) {
                    hUp = hWater;
                }
            }
        }
    } else {
        qUp = m_qCh[iReach][iCell - 1];
        hUp = m_hCh[iReach][iCell - 1];
    }

    //float b = 0.6f;
    float h = m_hCh[iReach][iCell];
    float dx = m_flowLen[iReach][iCell];

    float qLat = m_prec[id] / 1000.f * m_chWidth[id];
    if (m_qs != NULL) {
        qLat += m_qs[id] / dx;
    }
    if (m_qi != NULL) {
        qLat += m_qi[id] / dx;
    }

    if (qLat < MIN_FLUX && qUp < MIN_FLUX) {
        m_hCh[iReach][iCell] = 0.f;
        m_qCh[iReach][iCell] = 0.f;
        return;
    }

    float perim = 2.f * h + m_chWidth[iReach];
    float sf = (hUp - m_elevation[id] - h) / dx;
    if (sf < MINI_SLOPE) {
        sf = MINI_SLOPE;
    }
    float c = 1.f / 3600.f * m_reachN[iReach] * pow(perim, _2div3) / sqrt(sf);
    c = pow(c, 0.6f);

    float d = 1.f;
    int counter = 0;
    float qLast = m_qCh[iReach][iCell];
    float qNew = qLast;
    if (qNew < MIN_FLUX) {
        qNew = qLat;
    }

    while (abs(d) > MIN_FLUX && counter < 10) {
        d = (qNew * m_dt / dx + c * Power(qNew, 0.6f) - qUp * m_dt / dx - c * Power(qLast, 0.6f) - qLat * m_dt) /
            (m_dt / dx + c * 0.6f / Power(qNew, 0.4f));

        //if(d != d)
        //	int test = 1;
        qNew -= d;
        counter++;
    }

    if (qNew < 0.f) {
        qNew = 0.f;
    }

    float qAvail = m_hCh[iReach][iCell] * m_chWidth[iReach] * dx / m_dt + qLat * dx + qUp;

    if (qNew > qAvail) {
        m_qCh[iReach][iCell] = qAvail;
        m_hCh[iReach][iCell] = 0.f;
    } else {
        m_qCh[iReach][iCell] = qNew;//m_hCh[iReach][iCell]
        m_hCh[iReach][iCell] = c * pow(qNew, 0.6f) / m_chWidth[iReach];
        //float hh = (qUp + qLat*dx - qNew)*m_dt/(m_chWidth[iReach]*dx) + m_hCh[iReach][iCell];
    }
}

//! Main execute function
int DiffusiveWave::Execute() {
    //check the data
    CheckInputData();

    InitialOutputs();
    //Output1DArray(m_nCells, m_prec, "f:\\p2.txt");
    for (auto it = m_reachLayers.begin(); it != m_reachLayers.end(); it++) {
        // There are not any flow relationship within each routing layer.
        // So parallelization can be done here.
        int nReaches = it->second.size();
        // the size of m_reachLayers (map) is equal to the maximum stream order
#pragma omp parallel for
        for (int i = 0; i < nReaches; ++i) {
            int reachIndex = it->second[i]; // index in the array
            vector<int> &vecCells = m_reachs[reachIndex];
            int n = vecCells.size();
            for (int iCell = 0; iCell < n; ++iCell) {
                ChannelFlow(reachIndex, iCell, vecCells[iCell]);
            }
            m_qSubbasin[reachIndex] = m_qCh[reachIndex][n - 1];
        }
    }
    return 0;
}
/*
//! Check input size
bool DiffusiveWave::CheckInputSize(const char *key, int n) {
    if (n <= 0) {
        //this->StatusMsg("Input data for "+string(key) +" is invalid. The size could not be less than zero.");
        return false;
    }
    if (this->m_nCells != n) {
        if (this->m_nCells <= 0) { this->m_nCells = n; }
        else {
            //this->StatusMsg("Input data for "+string(key) +" is invalid. All the input data should have same size.");
            ostringstream oss;
            oss << "Input data for " + string(key) << " is invalid with size: " << n << ". The origin size is " <<
                m_nCells << ".\n";
            throw ModelException(M_CH_DW[0], "CheckInputSize", oss.str());
        }
    }

    return true;
}
*/
//! Check input size channel
bool DiffusiveWave::CheckInputSizeChannel(const char *key, int n) {
    if (n <= 0) {
        //this->StatusMsg("Input data for "+string(key) +" is invalid. The size could not be less than zero.");
        return false;
    }
    if (this->m_chNumber != n) {
        if (this->m_chNumber <= 0) { this->m_chNumber = n; }
        else {
            //this->StatusMsg("Input data for "+string(key) +" is invalid. All the input data should have same size.");
            return false;
        }
    }

    return true;
}

//! Get value of Qoutlet. Deprecated. The Metadata function may need to be updated!
//void DiffusiveWave::GetValue(const char *key, float *value) {
//    string sk(key);
//    if (StringMatch(sk, VAR_QOUTLET)) {
//        auto it = m_reachLayers.end();
//        it--;
//        int reachId = it->second[0];
//        int iLastCell = m_reachs[reachId].size() - 1;
//        *value = m_qCh[reachId][iLastCell];
//        //*value = m_hToChannel[m_idOutlet];
//        //*value = m_qs[m_idOutlet];
//        //*value = m_qs[m_idOutlet] + m_qCh[reachId][iLastCell];
//    }
//}

//! Set value
void DiffusiveWave::SetValue(const char *key, float data) {
    string sk(key);
    if (StringMatch(sk, Tag_HillSlopeTimeStep[0])) {
        m_dt = data;
    } else if (StringMatch(sk, Tag_CellSize[0])) {
        m_nCells = (int) data;
    } else if (StringMatch(sk, Tag_CellWidth[0])) {
        m_CellWidth = data;
    } else if (StringMatch(sk, Tag_LayeringMethod[0])) {
        m_layeringMethod = (LayeringMethod) int(data);
    } else {
        throw ModelException(M_CH_DW[0], "SetValue", "Parameter " + sk
            + " does not exist. Please contact the module developer.");
    }
}

//! Set 1D data
void DiffusiveWave::Set1DData(const char *key, int n, float *data) {
    string sk(key);
    //check the input data
<<<<<<< HEAD
    CheckInputSize(MID_CH_DW, key, n, m_nCells);
=======
    CheckInputSize(M_CH_DW[0], key, n, m_nCells);
>>>>>>> a39e60fb

    if (StringMatch(sk, VAR_SLOPE[0])) {
        m_s0 = data;
    } else if (StringMatch(sk, VAR_DEM[0])) {
        m_elevation = data;
    } else if (StringMatch(sk, VAR_FLOWDIR[0])) {
        m_direction = data;
    } else if (StringMatch(sk, VAR_PCP[0])) {
        m_prec = data;
    } else if (StringMatch(sk, VAR_QSOIL[0])) {
        m_qi = data;
    } else if (StringMatch(sk, VAR_QOVERLAND[0])) {
        m_qs = data;
    } else if (StringMatch(sk, VAR_CHWIDTH[0])) {
        m_chWidth = data;
    } else if (StringMatch(sk, VAR_STREAM_LINK[0])) {
        m_streamLink = data;
    } else if (StringMatch(sk, Tag_FLOWOUT_INDEX_D8[0])) {
        m_flowOutIndex = data;
        for (int i = 0; i < m_nCells; i++) {
            if (m_flowOutIndex[i] < 0) {
                m_idOutlet = i;
                break;
            }
        }
    } else {
        throw ModelException(M_CH_DW[0], "Set1DData", "Parameter " + sk
            + " does not exist. Please contact the module developer.");
    }
}

void DiffusiveWave::SetReaches(clsReaches *reaches) {
    if (nullptr == reaches) {
        throw ModelException(M_CH_DW[0], "SetReaches", "The reaches input can not to be NULL.");
    }
    m_chNumber = reaches->GetReachNumber();

    if (nullptr == m_reachDownStream) reaches->GetReachesSingleProperty(REACH_DOWNSTREAM, &m_reachDownStream);
    if (nullptr == m_chWidth) reaches->GetReachesSingleProperty(REACH_WIDTH, &m_chWidth);
    if (nullptr == m_reachN) reaches->GetReachesSingleProperty(REACH_MANNING, &m_reachN);

    m_reachUpStream = reaches->GetUpStreamIDs();
    m_reachLayers = reaches->GetReachLayers();
}

//! Get 1D data
void DiffusiveWave::Get1DData(const char *key, int *n, float **data) {
    string sk(key);
    //*n = m_nCells;
    *n = m_chNumber;
    if (StringMatch(sk, VAR_QSUBBASIN[0])) {
        *data = m_qSubbasin;
    }
        /*else if (StringMatch(sk, "CHWATH"))
        {
        *data = m_chwath;
        }
        else if (StringMatch(sk, "CHQCH"))
        {
        *data = m_chwath;
        }*/
    else {
        throw ModelException(M_CH_DW[0], "Get1DData", "Output " + sk
            + " does not exist in the current module. Please contact the module developer.");
    }
}

//! Get 2D data
void DiffusiveWave::Get2DData(const char *key, int *nRows, int *nCols, float ***data) {
    string sk(key);
    *nRows = m_chNumber;
    if (StringMatch(sk, VAR_QCH[0])) {
        *data = m_qCh;
    } else if (StringMatch(sk, VAR_HCH[0])) {
        *data = m_hCh;
    } else {
        throw ModelException(M_CH_DW[0], "Get2DData", "Output " + sk
            + " does not exist in the current module. Please contact the module developer.");
    }

}

//! Set 2D data
void DiffusiveWave::Set2DData(const char *key, int nrows, int ncols, float **data) {
    string sk(key);
    if (StringMatch(sk, Tag_FLOWIN_INDEX_D8[0])) {
        m_flowInIndex = data;
    } else {
        throw ModelException(M_CH_DW[0], "Set1DData", "Parameter " + sk
            + " does not exist. Please contact the module developer.");
    }
}<|MERGE_RESOLUTION|>--- conflicted
+++ resolved
@@ -354,11 +354,7 @@
 void DiffusiveWave::Set1DData(const char *key, int n, float *data) {
     string sk(key);
     //check the input data
-<<<<<<< HEAD
-    CheckInputSize(MID_CH_DW, key, n, m_nCells);
-=======
     CheckInputSize(M_CH_DW[0], key, n, m_nCells);
->>>>>>> a39e60fb
 
     if (StringMatch(sk, VAR_SLOPE[0])) {
         m_s0 = data;
