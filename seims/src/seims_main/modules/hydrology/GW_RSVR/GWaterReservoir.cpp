#include "GWaterReservoir.h"
#include "text.h"

// using namespace std;  // Avoid this statement! by lj.

GWaterReservoir::GWaterReservoir(void) : m_recharge(NULL), m_storage(NULL), m_recessionCoefficient(-1.f),
                                         m_recessionExponent(1.f), m_CellWidth(-1.f),
                                         m_deepCoefficient(0.f), m_nCells(-1), m_nReaches(-1), m_qg(NULL),
                                         m_percSubbasin(NULL), m_subbasin(NULL), m_subbasinID(-1),
                                         m_nCellsSubbasin(NULL), m_initStorage(0.f) {
}

GWaterReservoir::~GWaterReservoir(void) {
    if (m_qg != NULL) Release1DArray(m_qg);
    if (m_nCellsSubbasin != NULL) Release1DArray(m_nCellsSubbasin);
    if (m_percSubbasin != NULL) Release1DArray(m_percSubbasin);
    if (m_storage != NULL) Release1DArray(m_storage);
}

bool GWaterReservoir::CheckInputData() {
    CHECK_NONNEGATIVE(M_GW_RSVR[0], m_subbasinID);
    if (this->m_date < 0) {
        throw ModelException(M_GW_RSVR[0], "CheckInputData", "You have not set the time.");
        return false;
    }
    if (this->m_dt < 0) {
        throw ModelException(M_GW_RSVR[0], "CheckInputData", "You have not set the time step.");
        return false;
    }
    if (this->m_nCells <= 0) {
        throw ModelException(M_GW_RSVR[0], "CheckInputData", "The cell number is not set.");
        return false;
    }

    if (m_CellWidth <= 0) {
        throw ModelException(M_GW_RSVR[0], "CheckInputData", "The cell width  is not set.");
        return false;
    }

    if (m_recessionCoefficient <= 0) {
        throw ModelException(M_GW_RSVR[0], "CheckInputData", "The base flow recession coefficient is not set.");
        return false;
    }

    if (m_recharge == NULL) {
        throw ModelException(M_GW_RSVR[0], "CheckInputData", "The percolation is not set.");
        return false;
    }

    return true;
}

bool GWaterReservoir::CheckInputSize(const char *key, int n) {
    if (n <= 0) {
        throw ModelException(M_GW_RSVR[0], "CheckInputSize",
                             "Input data for " + string(key) + " is invalid. The size could not be less than zero.");
        return false;
    }
    if (this->m_nCells != n) {
        if (this->m_nCells <= 0) {
            this->m_nCells = n;
        } else {
<<<<<<< HEAD
            //throw ModelException(MID_GW_RSVR,"CheckInputSize","Input data for "+string(key) +" is invalid. All the input data should have same size.");
=======
            //throw ModelException(M_GW_RSVR[0],"CheckInputSize","Input data for "+string(key) +" is invalid. All the input data should have same size.");
>>>>>>> a39e60fb
            std::ostringstream oss;
            oss << "Input data for " + string(key) << " is invalid with size: " << n << ". The origin size is " <<
                m_nCells << ".\n";
            throw ModelException(M_GW_RSVR[0], "CheckInputSize", oss.str());
        }
    }
    return true;
}

void GWaterReservoir::InitOutputs(void) {
    if (m_qg == NULL) {
        Initialize1DArray(m_nReaches + 1, m_qg, 0.f);
        Initialize1DArray(m_nReaches + 1, m_nCellsSubbasin, 0);
        Initialize1DArray(m_nReaches + 1, m_storage, m_initStorage);
        Initialize1DArray(m_nReaches + 1, m_storage, m_percSubbasin);

        if (m_subbasinID == 0) { // deprecate the previously used macro MULTIPLY_REACHES
            for (int i = 0; i < m_nCells; i++) {
                m_nCellsSubbasin[(int)m_subbasin[i]] += 1;
            }
        } else {
            m_nCellsSubbasin[1] = m_nCells;
        }
    }
}

int GWaterReservoir::Execute(void) {
    InitOutputs();
    CheckInputData();
#pragma omp parallel for
    for (int i = 0; i <= m_nReaches; i++) {
        m_percSubbasin[i] = 0.f;
    }

    // get percolation for each subbasin
    for (int i = 0; i < m_nCells; i++) {
        int subbasinIdx = 1; // In MPI version, only one subbasin was calculated
        if (m_subbasinID == 0) { // deprecate the previously used macro MULTIPLY_REACHES
            subbasinIdx = (int)m_subbasin[i];
        }
        m_percSubbasin[subbasinIdx] += m_recharge[i];
    }

    //float sum = 0.f;
#pragma omp parallel for //reduction(+:sum)
    for (int i = 1; i <= m_nReaches; i++) {
        float percolation = m_percSubbasin[i] * (1.f - m_deepCoefficient) / m_nCellsSubbasin[i];
        // depth of groundwater runoff(mm)
        float outFlowDepth = m_recessionCoefficient * pow(m_storage[i], m_recessionExponent);
        // groundwater flow out of the subbasin at time t (m3/s)
        m_qg[i] = outFlowDepth / 1000.f * m_nCellsSubbasin[i] * m_CellWidth * m_CellWidth / m_dt;
        //sum = sum + m_qg[i];

        // water balance (mm)
        m_storage[i] += percolation - outFlowDepth;
    }
    //m_qg[0] = sum;

    return 0;
}

// set value
void GWaterReservoir::SetValue(const char *key, float value) {
    string sk(key);
    if (StringMatch(sk, Tag_HillSlopeTimeStep[0])) {
        m_dt = value;
    } else if (StringMatch(sk, Tag_CellWidth[0])) {
        m_CellWidth = value;
    } else if (StringMatch(sk, Tag_SubbasinId)) {
        m_subbasinID = int(value);
    } else if (StringMatch(sk, VAR_GW_KG[0])) {
        m_recessionCoefficient = value;
    } else if (StringMatch(sk, VAR_Base_ex[0])) {
        m_recessionExponent = value;
    } else if (StringMatch(sk, VAR_GW0[0])) {
        m_initStorage = value;
    } else if (StringMatch(sk, VAR_GWMAX[0])) {
        m_storageMax = value;
    } else {
        throw ModelException(M_GW_RSVR[0], "SetValue", "Parameter " + sk + " does not exist in SetValue method.");
    }
}

void GWaterReservoir::Set1DData(const char *key, int n, float *data) {
    //check the input data
    if (!this->CheckInputSize(key, n)) return;
    //set the value
    string sk(key);
    if (StringMatch(sk, VAR_PERCO[0])) {
        m_recharge = data;
    } else if (StringMatch(sk, VAR_SUBBSN[0])) {
        this->m_subbasin = data;
    } else {
        throw ModelException(M_GW_RSVR[0], "Set1DData",
                             "Parameter " + sk + " does not exist. Please contact the module developer.");
    }
}

void GWaterReservoir::SetReaches(clsReaches *reaches) {
    assert(NULL != reaches);
    m_nReaches = reaches->GetReachNumber();
}

void GWaterReservoir::Get1DData(const char *key, int *n, float **data) {
    InitOutputs();
    string sk(key);
    if (StringMatch(sk, VAR_SBQG[0])) {
        *data = m_qg;
    } else if (StringMatch(sk, VAR_SBGS[0])) {
        *data = m_storage;
    } else {
        throw ModelException(M_GW_RSVR[0], "Get1DData",
                             "Parameter " + sk + " does not exist. Please contact the module developer.");
    }
}<|MERGE_RESOLUTION|>--- conflicted
+++ resolved
@@ -60,11 +60,7 @@
         if (this->m_nCells <= 0) {
             this->m_nCells = n;
         } else {
-<<<<<<< HEAD
-            //throw ModelException(MID_GW_RSVR,"CheckInputSize","Input data for "+string(key) +" is invalid. All the input data should have same size.");
-=======
             //throw ModelException(M_GW_RSVR[0],"CheckInputSize","Input data for "+string(key) +" is invalid. All the input data should have same size.");
->>>>>>> a39e60fb
             std::ostringstream oss;
             oss << "Input data for " + string(key) << " is invalid with size: " << n << ". The origin size is " <<
                 m_nCells << ".\n";
