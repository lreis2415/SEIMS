#include "api.h"

#include "StormGreenAmpt.h"
#include "text.h"
#include "MetadataInfo.h"

extern "C" SEIMS_MODULE_API SimulationModule *GetInstance() {
    return new StormGreenAmpt();
}

// function to return the XML Metadata document string
extern "C" SEIMS_MODULE_API const char *MetadataInformation() {
    MetadataInfo mdi;

    // set the information properties
<<<<<<< HEAD
    mdi.SetAuthor("Junzhi Liu");
    mdi.SetClass(MCLS_SUR_RUNOFF[0], MCLS_SUR_RUNOFF[1]);
    mdi.SetDescription(M_SUR_SGA[1]);
=======
    mdi.SetAuthor("Junzhi Liu, Liang-Jun Zhu");
    mdi.SetClass(MCLS_SUR_RUNOFF, MCLSDESC_SUR_RUNOFF);
    mdi.SetDescription(MDESC_SUR_SGA);
>>>>>>> d5dfc569
    mdi.SetEmail(SEIMS_EMAIL);
    mdi.SetHelpfile("");
    mdi.SetID(M_SUR_SGA[0]);
    mdi.SetName(M_SUR_SGA[0]);
    mdi.SetVersion("0.1");
    mdi.SetWebsite(SEIMS_SITE);

    mdi.AddParameter(Tag_HillSlopeTimeStep[0], UNIT_SECOND, Tag_TimeStep[1], File_Input, DT_Single);

<<<<<<< HEAD
    mdi.AddParameter(VAR_CONDUCT[0], UNIT_WTRDLT_MMH, VAR_CONDUCT[1], Source_ParameterDB, DT_Raster2D);
    mdi.AddParameter(VAR_MOIST_IN[0], UNIT_VOL_FRA_M3M3, VAR_MOIST_IN[1], Source_ParameterDB, DT_Raster1D);
    mdi.AddParameter(VAR_CLAY[0], UNIT_PERCENT, VAR_CLAY[1], Source_ParameterDB, DT_Raster2D);
    mdi.AddParameter(VAR_SAND[0], UNIT_PERCENT, VAR_SAND[1], Source_ParameterDB, DT_Raster2D);
    mdi.AddParameter(VAR_SOILDEPTH[0], UNIT_LEN_M, VAR_SOILDEPTH[1], Source_ParameterDB, DT_Raster1D);
    mdi.AddParameter(VAR_FIELDCAP[0], UNIT_VOL_FRA_M3M3, VAR_FIELDCAP[1], Source_ParameterDB, DT_Raster2D);
    mdi.AddParameter(VAR_POROST[0], UNIT_NON_DIM, VAR_POROST[1], Source_ParameterDB, DT_Raster2D);
=======
    mdi.AddParameter(VAR_CONDUCT, UNIT_WTRDLT_MMH, DESC_CONDUCT, Source_ParameterDB, DT_Raster2D);
    mdi.AddParameter(VAR_MOIST_IN, UNIT_VOL_FRA_M3M3, DESC_MOIST_IN, Source_ParameterDB, DT_Raster1D);
    mdi.AddParameter(VAR_CLAY, UNIT_PERCENT, DESC_CLAY, Source_ParameterDB, DT_Raster2D);
    mdi.AddParameter(VAR_SAND, UNIT_PERCENT, DESC_SAND, Source_ParameterDB, DT_Raster2D);
    //mdi.AddParameter(VAR_SOILDEPTH, UNIT_LEN_M, DESC_SOILDEPTH, Source_ParameterDB, DT_Raster1D);
    mdi.AddParameter(VAR_FIELDCAP, UNIT_VOL_FRA_M3M3, DESC_FIELDCAP, Source_ParameterDB, DT_Raster2D);
    mdi.AddParameter(VAR_POROST, UNIT_NON_DIM, DESC_POROST, Source_ParameterDB, DT_Raster2D);
>>>>>>> d5dfc569

    mdi.AddInput(VAR_NEPR[0], UNIT_DEPTH_MM, VAR_NEPR[1], Source_Module, DT_Raster1D);
    mdi.AddInput(VAR_DPST[0], UNIT_DEPTH_MM, VAR_DPST[1], Source_Module, DT_Raster1D);
    mdi.AddInput(VAR_SURU[0], UNIT_DEPTH_MM, VAR_SURU[1], Source_Module, DT_Raster1D);

    mdi.AddOutput(VAR_SOL_ST[0], UNIT_DEPTH_MM, VAR_SOL_ST[1], DT_Raster2D);
    mdi.AddOutput(VAR_INFIL[0], UNIT_DEPTH_MM, VAR_INFIL[1], DT_Raster1D);
    mdi.AddOutput(VAR_INFILCAPSURPLUS[0], UNIT_DEPTH_MM, VAR_INFILCAPSURPLUS[1], DT_Raster1D);
    mdi.AddOutput(VAR_ACC_INFIL[0], UNIT_DEPTH_MM, VAR_ACC_INFIL[1], DT_Raster1D);

    string res = mdi.GetXMLDocument();

    char *tmp = new char[res.size() + 1];
    strprintf(tmp, res.size() + 1, "%s", res.c_str());
    return tmp;
}<|MERGE_RESOLUTION|>--- conflicted
+++ resolved
@@ -13,15 +13,9 @@
     MetadataInfo mdi;
 
     // set the information properties
-<<<<<<< HEAD
     mdi.SetAuthor("Junzhi Liu");
     mdi.SetClass(MCLS_SUR_RUNOFF[0], MCLS_SUR_RUNOFF[1]);
     mdi.SetDescription(M_SUR_SGA[1]);
-=======
-    mdi.SetAuthor("Junzhi Liu, Liang-Jun Zhu");
-    mdi.SetClass(MCLS_SUR_RUNOFF, MCLSDESC_SUR_RUNOFF);
-    mdi.SetDescription(MDESC_SUR_SGA);
->>>>>>> d5dfc569
     mdi.SetEmail(SEIMS_EMAIL);
     mdi.SetHelpfile("");
     mdi.SetID(M_SUR_SGA[0]);
@@ -31,23 +25,13 @@
 
     mdi.AddParameter(Tag_HillSlopeTimeStep[0], UNIT_SECOND, Tag_TimeStep[1], File_Input, DT_Single);
 
-<<<<<<< HEAD
     mdi.AddParameter(VAR_CONDUCT[0], UNIT_WTRDLT_MMH, VAR_CONDUCT[1], Source_ParameterDB, DT_Raster2D);
     mdi.AddParameter(VAR_MOIST_IN[0], UNIT_VOL_FRA_M3M3, VAR_MOIST_IN[1], Source_ParameterDB, DT_Raster1D);
     mdi.AddParameter(VAR_CLAY[0], UNIT_PERCENT, VAR_CLAY[1], Source_ParameterDB, DT_Raster2D);
     mdi.AddParameter(VAR_SAND[0], UNIT_PERCENT, VAR_SAND[1], Source_ParameterDB, DT_Raster2D);
-    mdi.AddParameter(VAR_SOILDEPTH[0], UNIT_LEN_M, VAR_SOILDEPTH[1], Source_ParameterDB, DT_Raster1D);
+    //mdi.AddParameter(VAR_SOILDEPTH[0], UNIT_LEN_M, VAR_SOILDEPTH[1], Source_ParameterDB, DT_Raster1D);
     mdi.AddParameter(VAR_FIELDCAP[0], UNIT_VOL_FRA_M3M3, VAR_FIELDCAP[1], Source_ParameterDB, DT_Raster2D);
     mdi.AddParameter(VAR_POROST[0], UNIT_NON_DIM, VAR_POROST[1], Source_ParameterDB, DT_Raster2D);
-=======
-    mdi.AddParameter(VAR_CONDUCT, UNIT_WTRDLT_MMH, DESC_CONDUCT, Source_ParameterDB, DT_Raster2D);
-    mdi.AddParameter(VAR_MOIST_IN, UNIT_VOL_FRA_M3M3, DESC_MOIST_IN, Source_ParameterDB, DT_Raster1D);
-    mdi.AddParameter(VAR_CLAY, UNIT_PERCENT, DESC_CLAY, Source_ParameterDB, DT_Raster2D);
-    mdi.AddParameter(VAR_SAND, UNIT_PERCENT, DESC_SAND, Source_ParameterDB, DT_Raster2D);
-    //mdi.AddParameter(VAR_SOILDEPTH, UNIT_LEN_M, DESC_SOILDEPTH, Source_ParameterDB, DT_Raster1D);
-    mdi.AddParameter(VAR_FIELDCAP, UNIT_VOL_FRA_M3M3, DESC_FIELDCAP, Source_ParameterDB, DT_Raster2D);
-    mdi.AddParameter(VAR_POROST, UNIT_NON_DIM, DESC_POROST, Source_ParameterDB, DT_Raster2D);
->>>>>>> d5dfc569
 
     mdi.AddInput(VAR_NEPR[0], UNIT_DEPTH_MM, VAR_NEPR[1], Source_Module, DT_Raster1D);
     mdi.AddInput(VAR_DPST[0], UNIT_DEPTH_MM, VAR_DPST[1], Source_Module, DT_Raster1D);
