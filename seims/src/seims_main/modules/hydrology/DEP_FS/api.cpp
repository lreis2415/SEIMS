#include "api.h"

#include "DepressionFS.h"
#include "text.h"
#include "MetadataInfo.h"

extern "C" SEIMS_MODULE_API SimulationModule *GetInstance() {
    return new DepressionFS();
}

// function to return the XML Metadata document string
extern "C" SEIMS_MODULE_API const char *MetadataInformation() {
    MetadataInfo mdi;

    // set the information properties
    mdi.SetAuthor("Junzhi Liu");
    mdi.SetClass(MCLS_DEP[0], MCLS_DEP[1]);
    mdi.SetDescription(M_DEP_FS[1]);
    mdi.SetEmail(SEIMS_EMAIL);
    mdi.SetHelpfile("");
    mdi.SetID(M_DEP_FS[0]);
    mdi.SetName(M_DEP_FS[0]);
    mdi.SetVersion("0.1");
    mdi.SetWebsite(SEIMS_SITE);

    mdi.AddParameter(VAR_DEPREIN[0], UNIT_NON_DIM, VAR_DEPREIN[1], Source_ParameterDB, DT_Single);
    mdi.AddParameter(VAR_DEPRESSION[0], UNIT_DEPTH_MM, VAR_DEPRESSION[1], Source_ParameterDB, DT_Raster1D);

#ifndef STORM_MODE
<<<<<<< HEAD
    mdi.AddInput(VAR_PET[0], UNIT_DEPTH_MM, VAR_PET[1], Source_Module, DT_Raster1D);    //PET
    mdi.AddInput(VAR_INLO[0], UNIT_DEPTH_MM, VAR_INLO[1], Source_Module, DT_Raster1D);
    mdi.AddOutput(VAR_DEET[0], UNIT_DEPTH_MM, VAR_DEET[1], DT_Raster1D);
=======
    mdi.AddInput(VAR_PET, UNIT_DEPTH_MM, DESC_PET, Source_Module, DT_Raster1D);    //PET
    mdi.AddInput(VAR_INLO, UNIT_DEPTH_MM, DESC_INLO, Source_Module, DT_Raster1D);
    mdi.AddOutput(VAR_DEET, UNIT_DEPTH_MM, DESC_DEET, DT_Raster1D);
    mdi.AddOutput(VAR_DPST, UNIT_DEPTH_MM, DESC_DPST, DT_Raster1D);
    mdi.AddOutput(VAR_SURU, UNIT_DEPTH_MM, DESC_SURU, DT_Raster1D);
>>>>>>> d5dfc569
#endif /* not STORM_MODE */
    //mdi.AddInput("D_INFIL","mm","Infiltration calculated in the infiltration module", "Module", DT_Raster);							//Infiltration
    mdi.AddOutput(VAR_DPST[0], UNIT_DEPTH_MM, VAR_DPST[1], DT_Raster1D);
    mdi.AddOutput(VAR_SURU[0], UNIT_DEPTH_MM, VAR_SURU[1], DT_Raster1D);
    mdi.AddOutput(VAR_STCAPSURPLUS[0], UNIT_DEPTH_MM, VAR_STCAPSURPLUS[1], DT_Raster1D);

    string res = mdi.GetXMLDocument();
    //return res;

    char *tmp = new char[res.size() + 1];
    strprintf(tmp, res.size() + 1, "%s", res.c_str());
    return tmp;
}<|MERGE_RESOLUTION|>--- conflicted
+++ resolved
@@ -27,19 +27,10 @@
     mdi.AddParameter(VAR_DEPRESSION[0], UNIT_DEPTH_MM, VAR_DEPRESSION[1], Source_ParameterDB, DT_Raster1D);
 
 #ifndef STORM_MODE
-<<<<<<< HEAD
     mdi.AddInput(VAR_PET[0], UNIT_DEPTH_MM, VAR_PET[1], Source_Module, DT_Raster1D);    //PET
     mdi.AddInput(VAR_INLO[0], UNIT_DEPTH_MM, VAR_INLO[1], Source_Module, DT_Raster1D);
     mdi.AddOutput(VAR_DEET[0], UNIT_DEPTH_MM, VAR_DEET[1], DT_Raster1D);
-=======
-    mdi.AddInput(VAR_PET, UNIT_DEPTH_MM, DESC_PET, Source_Module, DT_Raster1D);    //PET
-    mdi.AddInput(VAR_INLO, UNIT_DEPTH_MM, DESC_INLO, Source_Module, DT_Raster1D);
-    mdi.AddOutput(VAR_DEET, UNIT_DEPTH_MM, DESC_DEET, DT_Raster1D);
-    mdi.AddOutput(VAR_DPST, UNIT_DEPTH_MM, DESC_DPST, DT_Raster1D);
-    mdi.AddOutput(VAR_SURU, UNIT_DEPTH_MM, DESC_SURU, DT_Raster1D);
->>>>>>> d5dfc569
 #endif /* not STORM_MODE */
-    //mdi.AddInput("D_INFIL","mm","Infiltration calculated in the infiltration module", "Module", DT_Raster);							//Infiltration
     mdi.AddOutput(VAR_DPST[0], UNIT_DEPTH_MM, VAR_DPST[1], DT_Raster1D);
     mdi.AddOutput(VAR_SURU[0], UNIT_DEPTH_MM, VAR_SURU[1], DT_Raster1D);
     mdi.AddOutput(VAR_STCAPSURPLUS[0], UNIT_DEPTH_MM, VAR_STCAPSURPLUS[1], DT_Raster1D);
