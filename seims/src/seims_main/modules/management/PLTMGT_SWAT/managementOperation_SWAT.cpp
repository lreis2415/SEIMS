--- conflicted
+++ resolved
@@ -1841,11 +1841,7 @@
 
     /// call rootfr.f to distributes dead root mass through the soil profile
     /// i.e., derive fraction of roots in each layer
-<<<<<<< HEAD
-    for (int j = 0; j < CVT_INT(m_nSoilLyrs[i]); j++) tmp_rtfr[i][j] = 0.f;
-=======
     if (nullptr == tmp_rtfr) Initialize2DArray(m_nCells, m_maxSoilLyrs, tmp_rtfr, 0.f);
->>>>>>> 6b03f994
     RootFraction(i, tmp_rtfr[i]);
 
     /// fraction of N, P in residue (ff1) or roots (ff2)
