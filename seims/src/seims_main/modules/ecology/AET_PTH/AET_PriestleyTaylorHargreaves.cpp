#include "AET_PriestleyTaylorHargreaves.h"

#include "utils_math.h"
#include "text.h"

using namespace utils_math;

AET_PT_H::AET_PT_H() :
<<<<<<< HEAD
    m_nCells(-1), m_lai(nullptr), m_pet(nullptr), m_IntcpET(nullptr),
    m_esco(nullptr), m_nSoilLyrs(nullptr),
    m_landuse(nullptr), m_cropsta(nullptr),
    m_impoundTrig(nullptr), m_potVol(nullptr),
=======
    m_nCells(-1), m_maxSoilLyrs(-1),
    m_esco(nullptr), m_nSoilLyrs(nullptr), m_soilDepth(nullptr), m_soilThk(nullptr),
>>>>>>> cc14d8fd
    /// input from other modules
    m_solFC(nullptr), m_rsdCovSoil(nullptr), m_solNo3(nullptr), m_tMean(nullptr),
    m_lai(nullptr), m_pet(nullptr), m_IntcpET(nullptr),
    m_snowAccum(nullptr), m_snowSublim(nullptr),
    m_soilWtrSto(nullptr), m_soilWtrStoPrfl(nullptr),
    /// output
    m_maxPltET(nullptr), m_soilET(nullptr) {
}

AET_PT_H::~AET_PT_H() {
    if (m_maxPltET != nullptr) Release1DArray(m_maxPltET);
    if (m_soilET != nullptr) Release1DArray(m_soilET);
}

void AET_PT_H::Set1DData(const char* key, const int n, float* data) {
    CheckInputSize(key, n);
    string sk(key);
<<<<<<< HEAD
    if (StringMatch(sk, VAR_ESCO)) {
        m_esco = data;
    } else if (StringMatch(sk, VAR_SOILLAYERS)) {
        m_nSoilLyrs = data;
    } else if (StringMatch(sk, DataType_MeanTemperature)) {
        m_tMean = data;
    } else if (StringMatch(sk, VAR_LAIDAY)) {
        m_lai = data;
    } else if (StringMatch(sk, VAR_PET)) {
        m_pet = data;
    } else if (StringMatch(sk, VAR_INET)) {
        m_IntcpET = data;
    } else if (StringMatch(sk, VAR_SNAC)) {
        m_snowAccum = data;
    } else if (StringMatch(sk, VAR_SNSB)) {
        m_snowSublim = data;
    } else if (StringMatch(sk, VAR_SOL_COV)) {
        m_rsdCovSoil = data;
    } else if (StringMatch(sk, VAR_SOL_SW)) {
        m_soilWtrStoPrfl = data;
    } else if (StringMatch(sk, VAR_LANDUSE)){
        m_landuse = data;
    } else if (StringMatch(sk, VAR_CROPSTA)) { 
        m_cropsta = data; 
    } else if (StringMatch(sk, VAR_IMPOUND_TRIG)) { 
        m_impoundTrig = data; 
    } else if (StringMatch(sk, VAR_POT_VOL)) { 
        m_potVol = data; 
    } else {
=======
    if (StringMatch(sk, VAR_ESCO)) m_esco = data;
    else if (StringMatch(sk, VAR_SOILLAYERS)) m_nSoilLyrs = data;
    else if (StringMatch(sk, DataType_MeanTemperature)) m_tMean = data;
    else if (StringMatch(sk, VAR_LAIDAY)) m_lai = data;
    else if (StringMatch(sk, VAR_PET)) m_pet = data;
    else if (StringMatch(sk, VAR_INET)) m_IntcpET = data;
    else if (StringMatch(sk, VAR_SNAC)) m_snowAccum = data;
    else if (StringMatch(sk, VAR_SNSB)) m_snowSublim = data;
    else if (StringMatch(sk, VAR_SOL_COV))m_rsdCovSoil = data;
    else if (StringMatch(sk, VAR_SOL_SW))m_soilWtrStoPrfl = data;
    else {
>>>>>>> cc14d8fd
        throw ModelException(MID_AET_PTH, "Set1DData", "Parameter " + sk + " does not exist.");
    }
}

void AET_PT_H::Set2DData(const char* key, const int n, const int col, float** data) {
    CheckInputSize(key, n);
    string sk(key);
    m_maxSoilLyrs = col;
    if (StringMatch(sk, VAR_SOILDEPTH)) m_soilDepth = data;
    else if (StringMatch(sk, VAR_SOILTHICK)) m_soilThk = data;
    else if (StringMatch(sk, VAR_SOL_AWC)) m_solFC = data;
    else if (StringMatch(sk, VAR_SOL_NO3)) m_solNo3 = data;
    else if (StringMatch(sk, VAR_SOL_ST)) m_soilWtrSto = data;
    else {
        throw ModelException(MID_AET_PTH, "Set2DData", "Parameter " + sk + " does not exist.");
    }
}

bool AET_PT_H::CheckInputSize(const char* key, const int n) {
    if (n <= 0) {
        throw ModelException(MID_AET_PTH, "CheckInputSize",
                             "Input data for " + string(key) + " is invalid. The size could not be less than zero.");
    }
    if (m_nCells != n) {
        if (m_nCells <= 0) {
            m_nCells = n;
        } else {
            throw ModelException(MID_AET_PTH, "CheckInputSize", "Input data for " + string(key) +
                                 " is invalid. All the input data should have same size.");
        }
    }
    return true;
}

bool AET_PT_H::CheckInputData() {
    CHECK_POSITIVE(MID_AET_PTH, m_nCells);
    CHECK_POSITIVE(MID_AET_PTH, m_maxSoilLyrs);
    CHECK_POINTER(MID_AET_PTH, m_esco);
    CHECK_POINTER(MID_AET_PTH, m_nSoilLyrs);
    CHECK_POINTER(MID_AET_PTH, m_tMean);
    CHECK_POINTER(MID_AET_PTH, m_lai);
    CHECK_POINTER(MID_AET_PTH, m_pet);
    CHECK_POINTER(MID_AET_PTH, m_snowAccum);
    /// If m_snowSB is not provided, it will be initialized in  InitialOutputs().
    // CHECK_POINTER(MID_AET_PTH, m_snowSB);
    CHECK_POINTER(MID_AET_PTH, m_rsdCovSoil);
    CHECK_POINTER(MID_AET_PTH, m_soilDepth);
    CHECK_POINTER(MID_AET_PTH, m_soilThk);
    CHECK_POINTER(MID_AET_PTH, m_solFC);
    CHECK_POINTER(MID_AET_PTH, m_solNo3);
    CHECK_POINTER(MID_AET_PTH, m_soilWtrSto);
    CHECK_POINTER(MID_AET_PTH, m_soilWtrStoPrfl);
    return true;
}

void AET_PT_H::InitialOutputs() {
    CHECK_POSITIVE(MID_AET_PTH, m_nCells);
    if (nullptr == m_maxPltET) Initialize1DArray(m_nCells, m_maxPltET, 0.f);
    if (nullptr == m_soilET) Initialize1DArray(m_nCells, m_soilET, 0.f);
    if (nullptr == m_snowSublim) Initialize1DArray(m_nCells, m_snowSublim, 0.f);
}

float AET_PT_H::SWAT_maxPET(float pet, int i){
    /// compute potential plant evapotranspiration (PPT) other than Penman-Monteith method
    if (m_lai[i] <= 3.f) {
        m_maxPltET[i] = m_lai[i] * pet * _1div3;
    }
    else {
        m_maxPltET[i] = pet;
    }
    if (m_maxPltET[i] < 0.f) m_maxPltET[i] = 0.f;
    /// compute potential soil evaporation
    float cej = -5.e-5f;
    float eaj = 0.f;
    float es_max = 0.f;  ///maximum amount of evaporation (soil et)
    float eos1 = 0.f;
    if (m_snowAccum[i] >= 0.5f) {
        eaj = 0.5f;
    }
    else {
        eaj = exp(cej * (m_rsdCovSoil[i] + 0.1f));
    }
    es_max = pet * eaj;
    eos1 = pet / (es_max + m_maxPltET[i] + 1.e-10f);
    eos1 = es_max * eos1;
    es_max = min(es_max, eos1);
    es_max = max(es_max, 0.f);
    /// make sure maximum plant and soil ET doesn't exceed potential ET
    if (pet < es_max + m_maxPltET[i] && !FloatEqual(es_max + m_maxPltET[i], 0.f)) {
        es_max = pet * es_max / (es_max + m_maxPltET[i]);
        m_maxPltET[i] = pet * m_maxPltET[i] / (es_max + m_maxPltET[i]);
    }
    if (pet < es_max + m_maxPltET[i]) {
        es_max = pet - m_maxPltET[i] - UTIL_ZERO;
    }
    return es_max;
}

float AET_PT_H::ORYZA_maxPET(float pet, int i){
    // split the total pet to the radiation-driven part and drying power part
    float etrd = 0.f, etae = 0.f;
    etrd = 0.75f * pet;
    etae = pet - etrd;

    float es_max = 0.f;
    es_max = exp(-0.5f * m_lai[i]) * pet;

    m_maxPltET[i] = etrd * (1.f - exp(-0.5f * m_lai[i])) + etae * min(2.f, m_lai[i]);
    return es_max;
}

int AET_PT_H::Execute() {
    CheckInputData();
    InitialOutputs();
#pragma omp parallel for
    for (int i = 0; i < m_nCells; i++) {
        /// define intermediate variables
        float esd = 0.f, etco = 0.f, effnup = 0.f;
        float no3up = 0.f, es_max = 0.f, eos1 = 0.f, xx = 0.f;
        float cej = 0.f, eaj = 0.f, pet = 0.f, esleft = 0.f;
        float evzp = 0.f, eosl = 0.f, dep = 0.f, evz = 0.f, sev = 0.f;
        pet = m_pet[i] - m_IntcpET[i]; /// Actually, m_IntcpET has been compared with m_pet in other module.
        esd = 500.f;
        etco = 0.8f;
        effnup = 0.1f;

        if (pet < UTIL_ZERO) {
            m_maxPltET[i] = 0.f; // i.e., ep_max in SWAT
            m_soilET[i] = 0.f;   // i.e., es_max in SWAT
            continue;
        }
<<<<<<< HEAD
        
        if (CVT_INT(m_landuse[i]) == LANDUSE_ID_PADDY && m_cropsta[i] == 4.f){
			// if the cell is paddy and rice in main field
			// add oryza method to compute soil evaporation and crop transpiration, by sf 2017.11.29
			es_max = ORYZA_maxPET(pet, i);
		}
		else{
			es_max = SWAT_maxPET(pet, i);
		}        
=======
        /// compute potential plant evapotranspiration (PPT) other than Penman-Monteith method
        if (m_lai[i] <= 3.f) {
            m_maxPltET[i] = m_lai[i] * pet * _1div3;
        } else {
            m_maxPltET[i] = pet;
        }
        if (m_maxPltET[i] < 0.f) m_maxPltET[i] = 0.f;
        /// compute potential soil evaporation
        cej = -5.e-5f;
        es_max = 0.f; ///maximum amount of evaporation (soil et)
        eos1 = 0.f;
        if (m_snowAccum[i] >= 0.5f) {
            eaj = 0.5f;
        } else {
            eaj = exp(cej * (m_rsdCovSoil[i] + 0.1f));
        }
        es_max = pet * eaj;
        eos1 = pet / (es_max + m_maxPltET[i] + 1.e-10f);
        eos1 = es_max * eos1;
        es_max = Min(es_max, eos1);
        es_max = Max(es_max, 0.f);
        /// make sure maximum plant and soil ET doesn't exceed potential ET
        if (pet < es_max + m_maxPltET[i] && !FloatEqual(es_max + m_maxPltET[i], 0.f)) {
            es_max = pet * es_max / (es_max + m_maxPltET[i]);
            m_maxPltET[i] = pet * m_maxPltET[i] / (es_max + m_maxPltET[i]);
        }
        if (pet < es_max + m_maxPltET[i]) {
            es_max = pet - m_maxPltET[i] - UTIL_ZERO;
        }
>>>>>>> cc14d8fd

        /// initialize soil evaporation variables
        esleft = es_max;
        /// compute sublimation, using the input m_snowSB from snow sublimation module, if not provided, initialized as 0
        if (m_tMean[i] > 0.f) {
            if (m_snowAccum[i] >= esleft) {
                /// take all soil evap from snow cover
                m_snowAccum[i] -= esleft;
                m_snowSublim[i] += esleft;
                esleft = 0.f;
            } else {
                /// take all soil evap from snow cover then start taking from soil
                esleft -= m_snowAccum[i];
                m_snowSublim[i] += m_snowAccum[i];
                m_snowAccum[i] = 0.f;
            }
        }
        // take soil evap from each soil layer
        evzp = 0.f;
        eosl = esleft;
        for (int ly = 0; ly < CVT_INT(m_nSoilLyrs[i]); ly++) {
            /// depth exceeds max depth for soil evap (esd, by default 500 mm)
            if (ly == 0) {
                dep = m_soilDepth[i][ly];
            } else {
                dep = m_soilDepth[i][ly - 1];
            }
            if (dep < esd) {
                /// calculate evaporation from soil layer
                evz = eosl * m_soilDepth[i][ly] /
                        (m_soilDepth[i][ly] + exp(2.374f - 0.00713f * m_soilDepth[i][ly]));
                sev = evz - evzp * m_esco[i];
                evzp = evz;
                if (m_soilWtrSto[i][ly] < m_solFC[i][ly]) {
                    xx = 2.5f * (m_soilWtrSto[i][ly] - m_solFC[i][ly]) / m_solFC[i][ly]; /// non dimension
                    sev *= Expo(xx);
                }
                sev = Min(sev, m_soilWtrSto[i][ly] * etco);
                if (sev < 0.f || sev != sev) sev = 0.f;
                if (sev > esleft) sev = esleft;
                /// adjust soil storage, potential evap
                if (m_soilWtrSto[i][ly] > sev) {
                    esleft -= sev;
                    m_soilWtrSto[i][ly] = Max(UTIL_ZERO, m_soilWtrSto[i][ly] - sev);
                } else {
                    esleft -= m_soilWtrSto[i][ly];
                    m_soilWtrSto[i][ly] = 0.f;
                }
            }
            /// compute no3 flux from layer 2 to 1 by soil evaporation
            if (ly == 1) {
                /// index of layer 2 is 1 (soil surface, 10mm)
                no3up = 0.f;
                no3up = effnup * sev * m_solNo3[i][ly] / (m_soilWtrSto[i][ly] + UTIL_ZERO);
                no3up = Min(no3up, m_solNo3[i][ly]);
                m_solNo3[i][ly] -= no3up;
                m_solNo3[i][ly - 1] += no3up;
            }
        }
        /// update total soil water content
        m_soilWtrStoPrfl[i] = 0.f;
        for (int ly = 0; ly < CVT_INT(m_nSoilLyrs[i]); ly++) {
            m_soilWtrStoPrfl[i] += m_soilWtrSto[i][ly];
        }
        /// calculate actual amount of evaporation from soil
        //if (esleft != esleft || es_max != es_max)
        //	cout<<"esleft: "<<esleft<<", es_max: "<<es_max<<endl;
        if (es_max > esleft) {
            m_soilET[i] = es_max - esleft;
        } else {
            m_soilET[i] = 0.f;
        }
    }
    return 0;
}

void AET_PT_H::Get1DData(const char* key, int* n, float** data) {
    InitialOutputs();
    string sk(key);
    if (StringMatch(sk, VAR_PPT)) *data = m_maxPltET;
    else if (StringMatch(sk, VAR_SOET)) *data = m_soilET;
    else {
        throw ModelException(MID_AET_PTH, "Get1DData", "Result " + sk + " does not exist.");
    }
    *n = m_nCells;
}<|MERGE_RESOLUTION|>--- conflicted
+++ resolved
@@ -6,15 +6,14 @@
 using namespace utils_math;
 
 AET_PT_H::AET_PT_H() :
-<<<<<<< HEAD
+
     m_nCells(-1), m_lai(nullptr), m_pet(nullptr), m_IntcpET(nullptr),
     m_esco(nullptr), m_nSoilLyrs(nullptr),
     m_landuse(nullptr), m_cropsta(nullptr),
     m_impoundTrig(nullptr), m_potVol(nullptr),
-=======
-    m_nCells(-1), m_maxSoilLyrs(-1),
-    m_esco(nullptr), m_nSoilLyrs(nullptr), m_soilDepth(nullptr), m_soilThk(nullptr),
->>>>>>> cc14d8fd
+
+    m_maxSoilLyrs(-1),
+    m_soilDepth(nullptr), m_soilThk(nullptr),
     /// input from other modules
     m_solFC(nullptr), m_rsdCovSoil(nullptr), m_solNo3(nullptr), m_tMean(nullptr),
     m_lai(nullptr), m_pet(nullptr), m_IntcpET(nullptr),
@@ -32,7 +31,6 @@
 void AET_PT_H::Set1DData(const char* key, const int n, float* data) {
     CheckInputSize(key, n);
     string sk(key);
-<<<<<<< HEAD
     if (StringMatch(sk, VAR_ESCO)) {
         m_esco = data;
     } else if (StringMatch(sk, VAR_SOILLAYERS)) {
@@ -62,19 +60,6 @@
     } else if (StringMatch(sk, VAR_POT_VOL)) { 
         m_potVol = data; 
     } else {
-=======
-    if (StringMatch(sk, VAR_ESCO)) m_esco = data;
-    else if (StringMatch(sk, VAR_SOILLAYERS)) m_nSoilLyrs = data;
-    else if (StringMatch(sk, DataType_MeanTemperature)) m_tMean = data;
-    else if (StringMatch(sk, VAR_LAIDAY)) m_lai = data;
-    else if (StringMatch(sk, VAR_PET)) m_pet = data;
-    else if (StringMatch(sk, VAR_INET)) m_IntcpET = data;
-    else if (StringMatch(sk, VAR_SNAC)) m_snowAccum = data;
-    else if (StringMatch(sk, VAR_SNSB)) m_snowSublim = data;
-    else if (StringMatch(sk, VAR_SOL_COV))m_rsdCovSoil = data;
-    else if (StringMatch(sk, VAR_SOL_SW))m_soilWtrStoPrfl = data;
-    else {
->>>>>>> cc14d8fd
         throw ModelException(MID_AET_PTH, "Set1DData", "Parameter " + sk + " does not exist.");
     }
 }
@@ -206,7 +191,6 @@
             m_soilET[i] = 0.f;   // i.e., es_max in SWAT
             continue;
         }
-<<<<<<< HEAD
         
         if (CVT_INT(m_landuse[i]) == LANDUSE_ID_PADDY && m_cropsta[i] == 4.f){
 			// if the cell is paddy and rice in main field
@@ -216,37 +200,6 @@
 		else{
 			es_max = SWAT_maxPET(pet, i);
 		}        
-=======
-        /// compute potential plant evapotranspiration (PPT) other than Penman-Monteith method
-        if (m_lai[i] <= 3.f) {
-            m_maxPltET[i] = m_lai[i] * pet * _1div3;
-        } else {
-            m_maxPltET[i] = pet;
-        }
-        if (m_maxPltET[i] < 0.f) m_maxPltET[i] = 0.f;
-        /// compute potential soil evaporation
-        cej = -5.e-5f;
-        es_max = 0.f; ///maximum amount of evaporation (soil et)
-        eos1 = 0.f;
-        if (m_snowAccum[i] >= 0.5f) {
-            eaj = 0.5f;
-        } else {
-            eaj = exp(cej * (m_rsdCovSoil[i] + 0.1f));
-        }
-        es_max = pet * eaj;
-        eos1 = pet / (es_max + m_maxPltET[i] + 1.e-10f);
-        eos1 = es_max * eos1;
-        es_max = Min(es_max, eos1);
-        es_max = Max(es_max, 0.f);
-        /// make sure maximum plant and soil ET doesn't exceed potential ET
-        if (pet < es_max + m_maxPltET[i] && !FloatEqual(es_max + m_maxPltET[i], 0.f)) {
-            es_max = pet * es_max / (es_max + m_maxPltET[i]);
-            m_maxPltET[i] = pet * m_maxPltET[i] / (es_max + m_maxPltET[i]);
-        }
-        if (pet < es_max + m_maxPltET[i]) {
-            es_max = pet - m_maxPltET[i] - UTIL_ZERO;
-        }
->>>>>>> cc14d8fd
 
         /// initialize soil evaporation variables
         esleft = es_max;
