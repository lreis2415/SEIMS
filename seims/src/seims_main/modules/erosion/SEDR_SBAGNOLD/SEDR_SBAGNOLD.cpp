--- conflicted
+++ resolved
@@ -459,32 +459,30 @@
     if (nullptr != m_ptSub && m_ptSub[i] > 0.f) {
         sedin += m_ptSub[i];
     }
-<<<<<<< HEAD
-    // initialize water in reach during time step
-    qOutV = m_qRchOut[i] * m_dt; // m^3
-    allWater = m_preChStorage[i];
-    allWater = m_chStorage[i] + qOutV;
-    if (((m_qRchOut[i] < UTIL_ZERO) && (m_chWtrDepth[i] < UTIL_ZERO)) || (allWater < 0.01f)) {
-        /// do not perform sediment routing when:
-        /// 1. whether is no water flow out of channel and water depth is nearly zero
-        /// 2. if no water in reach
-        m_sedDeg[i] = 0.f;
-        m_sedDep[i] = 0.f;
-        m_sedRchOut[i] = 0.f;
-        m_sedConcRchOut[i] = 0.f;
-        m_rchSand[i] = 0.f;
-        m_rchSilt[i] = 0.f;
-        m_rchClay[i] = 0.f;
-        m_rchSag[i] = 0.f;
-        m_rchLag[i] = 0.f;
-        m_rchGra[i] = 0.f;
-        m_rchBankEro[i] = 0.f;
-        m_rchDeg[i] = 0.f;
-        m_rchDep[i] = 0.f;
-        m_fldPlainDep[i] = 0.f;
-        m_sedStorage[i] = allSediment;
-=======
-
+//<<<<<<< HEAD
+    // // initialize water in reach during time step
+    // qOutV = m_qRchOut[i] * m_dt; // m^3
+    // allWater = m_preChStorage[i];
+    // allWater = m_chStorage[i] + qOutV;
+    // if (((m_qRchOut[i] < UTIL_ZERO) && (m_chWtrDepth[i] < UTIL_ZERO)) || (allWater < 0.01f)) {
+        // /// do not perform sediment routing when:
+        // /// 1. whether is no water flow out of channel and water depth is nearly zero
+        // /// 2. if no water in reach
+        // m_sedDeg[i] = 0.f;
+        // m_sedDep[i] = 0.f;
+        // m_sedRchOut[i] = 0.f;
+        // m_sedConcRchOut[i] = 0.f;
+        // m_rchSand[i] = 0.f;
+        // m_rchSilt[i] = 0.f;
+        // m_rchClay[i] = 0.f;
+        // m_rchSag[i] = 0.f;
+        // m_rchLag[i] = 0.f;
+        // m_rchGra[i] = 0.f;
+        // m_rchBankEro[i] = 0.f;
+        // m_rchDeg[i] = 0.f;
+        // m_rchDep[i] = 0.f;
+        // m_fldPlainDep[i] = 0.f;
+        // m_sedStorage[i] = allSediment;
     /// 2. If there is nearly no water in channel
     if (qdin <= 0.01f) {
         // The flow in sediment should also be stored in channel!
@@ -495,7 +493,6 @@
         m_sagSto[i] = sagin;
         m_lagSto[i] = lagin;
         m_gravelSto[i] = gravelin;
->>>>>>> cc14d8fd
         return;
     }
 
