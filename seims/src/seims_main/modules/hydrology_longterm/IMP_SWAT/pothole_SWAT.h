/*!
 * \file pothole_SWAT.h
 * \brief Simulates depressional areas that do not drain to the stream network (pothole)
 *          and impounded areas such as rice paddies
 *
 * Changlog:
 *   - 1. 2016-09-27 - lj -
 *        -# Source code of SWAT include: pothole.f
 *        -# Add the simulation of Ammonia n transported with surface runoff
 *        -# Add m_depEvapor and m_depStorage from DEP_LENSLEY module
 *        -# Using a simple model (first-order kinetics equation) to simulate N transformation in impounded area.
 *   - 2. 2016-10-10 - lj - Update all related variables after the simulation of pothole.
 *   - 3. 2017-08-23 - lj - Solve inconsistent results when using openmp to reducing raster data according to subbasin ID.
 *
 * \author Liang-Jun Zhu
 */
#ifndef SEIMS_MODULE_IMP_SWAT_H
#define SEIMS_MODULE_IMP_SWAT_H

#include "SimulationModule.h"

class IMP_SWAT: public SimulationModule {
public:
    IMP_SWAT();

    ~IMP_SWAT();

    int Execute() OVERRIDE;

    void SetValue(const char* key, float value) OVERRIDE;

    void Set1DData(const char* key, int n, float* data) OVERRIDE;

    void Get1DData(const char* key, int* n, float** data) OVERRIDE;

    void Set2DData(const char* key, int n, int col, float** data) OVERRIDE;

    void SetPonds(clsPonds *ponds);

    void SetReaches(clsReaches *reaches);

private:
    /*!
     * \brief check the input data. Make sure all the input data is available.
     * \return bool The validity of the input data.
     */
    bool CheckInputData();

    /*!
     * \brief check the input size. Make sure all the input data have same dimension.
     *
     *
     * \param[in] key The key of the input data
     * \param[in] n The input data dimension
     * \return bool The validity of the dimension
     */
    bool CheckInputSize(const char* key, int n);

    /*!
     * \brief check the input size of 2D data. Make sure all the input data have same dimension.
     *
     *
     * \param[in] key The key of the input data
     * \param[in] n The first dimension input data
     * \param[in] col The second dimension of input data
     * \return bool The validity of the dimension
     */
    bool CheckInputSize2D(const char* key, int n, int col);

    /// initialize all possible outputs
    void InitialOutputs();

    /*!
     * \brief Simulates depressional areas that do not
     * drain to the stream network (pothole) and impounded areas such as rice paddies
     * reWrite from pothole.f of SWAT
     */
    void PotholeSimulate(int id);

    /*!
     * compute surface area assuming a cone shape, ha
     */
    void PotholeSurfaceArea(int id);

    /*!
     * release water stored in pothole
     */
    void ReleaseWater(int id);   

    void irrigateFromPond(int id);

    float pondSurfaceArea(int id);

private:
<<<<<<< HEAD
    /*   for paddy   */
    /// paddy number
    int m_paddyNum;
    /// paddy IDs
    vector<int> m_paddyIDs;
    /// pond id, which used to irrigate the paddy related first
    float *m_pondID1;
    /// pond id, which used to irrigate the paddy related second
    float *m_pondID2;
    /// pond id, which used to irrigate the paddy related third
    float *m_pondID3;
    /// reach id, which used to irrigate the paddy if the three pond are not enough
    float *m_reachID;
    /// pond volumn
    float *m_pondVol;
    /// reach storage (m^3) at time, t
    float *m_chStorage;
    /// pond surface
    float *m_pondSurfaceArea;
    /// reaches number
    int m_nReaches;
    /// all pond id
    vector<int> m_pondIds;
    /*
    * pond id cell
    * key: pond id
    * value: pond cell id
    */
    map<int, vector<int> > m_pondIdInfo;
    /// pond number
    int m_npond;
    /// pond id
    float *m_pond;
    /// irrigate depth
    float *m_irrDepth;
    /// Development stage of the crop
    float* m_dvs;
    // The embankment area ratio of paddy rice HRU
    float m_embnkfr_pr;

=======
    /// current subbasin ID, 0 for the entire watershed
    int m_inputSubbsnID;
>>>>>>> 380bdb14
    /// conversion factor (mm/ha => m^3)
    float m_cnv;
    /// valid cells number
    int m_nCells;
    /// cell width, m
    float m_cellWidth;
    /// cell area, ha
    float m_cellArea;
    /// timestep, sec
    float m_timestep;
    /// soil layers
    float* m_soilLayers;
    /// max soil layers
    int m_nMaxSoilLayers;
    /// subbasin ID
    float* m_subbasin;
    /// subbasin number
    int m_nSubbasins;
    /**
    *	@brief Routing layers according to the flow direction
    *
    *	There are not flow relationships within each layer.
    *	The first element in each layer is the number of cells in the layer
    */
    float** m_rteLyrs;
    /// number of routing layers
    int m_nRteLyrs;
    /// leaf area index at which no evaporation occurs from water surface
    float m_evLAI;
    /// slope gradient (%)
    float* m_slope;
    /// saturated conductivity
    float** m_ks;
    /// saturated soil water, mm
    float** m_sol_sat;
    /// field capacity on soil profile (mm, FC-WP)
    float* m_sol_sumfc;
    /// soil thickness
    float** m_soilThick;
    /// porosity mm/mm
    float** m_sol_por;
    /// Average daily outflow to main channel from tile flow if drainage tiles are installed in the pothole, mm
    float m_potTilemm;
    /// Nitrate decay rate in impounded water body
    float m_potNo3Decay;
    /// Soluble phosphorus decay rate in impounded water body
    float m_potSolPDecay;

    /// volatilization rate constant in impounded water body, /day
    float m_kVolat;
    /// nitrification rate constant in impounded water body, /day
    float m_kNitri;
    /// hydraulic conductivity of soil surface of pothole, mm/hr
    float m_pot_k;
    /// impounding trigger
    float* m_impoundTrig;
    /// surface area of impounded area, ha
    float* m_potArea;
    /// net precipitation
    //float *m_netPrec;
    /// lai in the current day
    float* m_LAIDay;
    /// pet
    float* m_pet;
    /// evaporation from depression, mm
    float* m_depEvapor;
    /// depression storage, mm
    float* m_depStorage;
    /// surface runoff, mm
    float* m_surfaceRunoff;
    /// sediment yield transported on each cell, kg
    float* m_sedYield;
    //! sand yield
    float* m_sandYield;
    //! silt yield
    float* m_siltYield;
    //! clay yield
    float* m_clayYield;
    //! small aggregate yield
    float* m_smaggreYield;
    //! large aggregate yield
    float* m_lgaggreYield;
    /// amount of water stored in soil layers on current day, sol_st in SWAT
    float** m_soilStorage;
    /// amount of water stored in soil profile on current day, sol_sw in SWAT
    float* m_soilStorageProfile;
    /// amount of nitrate transported with surface runoff, kg/ha
    float* m_surqNo3;
    /// amount of ammonian transported with surface runoff, kg/ha
    float* m_surqNH4;
    /// amount of soluble phosphorus transported with surface runoff, kg/ha
    float* m_surqSolP;
    /// , kg/ha
    float* m_surqCOD;
    /// , kg/ha
    float* m_sedOrgN;
    ///, kg/ha
    float* m_sedOrgP;
    /// , kg/ha
    float* m_sedActiveMinP;
    /// , kg/ha
    float* m_sedStableMinP;

    /// no3 amount kg
    float* m_potNo3;
    /// nh4 amount kg
    float* m_potNH4;
    /// orgN amount kg
    float* m_potOrgN;
    /// soluble phosphorus amount, kg
    float* m_potSolP;
    /// orgP amount kg
    float* m_potOrgP;
    /// active mineral P kg
    float* m_potActMinP;
    /// stable mineral P kg
    float* m_potStaMinP;
    /// sediment amount kg
    float* m_potSed;
    /// sand
    float* m_potSand;
    /// silt
    float* m_potSilt;
    /// clay
    float* m_potClay;
    /// small aggregate
    float* m_potSag;
    /// large aggregate
    float* m_potLag;
    /// volume   mm
    float* m_potVol;
    /// maximum volume mm
    float* m_potVolMax;
    /// lowest volume mm
    float* m_potVolMin;
    /// max fit volume mm
    float* m_potVolUp;
    /// seepage water of pothole, mm
    float* m_potSeep;
    /// evaporation, mm
    float* m_potEvap;
    ///// flow in   mm
    //float *m_potFlowIn;
    ///// flow out  mm
    //float *m_potFlowOut;
    ///// sediment entering pothole on day   kg
    //float *m_potSedIn;
    ///// sand
    //float *m_potSandIn;
    ///// silt
    //float *m_potSiltIn;
    ///// clay
    //float *m_potClayIn;
    ///// small aggregate
    //float *m_potSagIn;
    ///// large aggregate
    //float *m_potLagIn;

    /*
     * surface runoff, sediment, nutrient that into the channel
     */
    /// surface runoff to channel, m^3/s
    float* m_surfqToCh;
    /// sediment transported to channel, kg
    float* m_sedToCh;
    /// amount of nitrate transported with surface runoff
    float* m_surNO3ToCh;
    /// amount of ammonian transported with surface runoff
    float* m_surNH4ToCh;
    /// amount of soluble phosphorus in surface runoff
    float* m_surSolPToCh;
    /// cod to reach in surface runoff (kg)
    float* m_surCodToCh;
    // amount of organic nitrogen in surface runoff
    float* m_sedOrgNToCh;
    // amount of organic phosphorus in surface runoff
    float* m_sedOrgPToCh;
    // amount of active mineral phosphorus absorbed to sediment in surface runoff
    float* m_sedMinPAToCh;
    // amount of stable mineral phosphorus absorbed to sediment in surface runoff
    float* m_sedMinPSToCh;
};
#endif /* SEIMS_MODULE_IMP_SWAT_H */<|MERGE_RESOLUTION|>--- conflicted
+++ resolved
@@ -92,7 +92,7 @@
     float pondSurfaceArea(int id);
 
 private:
-<<<<<<< HEAD
+
     /*   for paddy   */
     /// paddy number
     int m_paddyNum;
@@ -133,10 +133,9 @@
     // The embankment area ratio of paddy rice HRU
     float m_embnkfr_pr;
 
-=======
     /// current subbasin ID, 0 for the entire watershed
     int m_inputSubbsnID;
->>>>>>> 380bdb14
+
     /// conversion factor (mm/ha => m^3)
     float m_cnv;
     /// valid cells number
