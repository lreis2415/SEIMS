/*!
 * \brief Control the simulation of SEIMS
 * \author Junzhi Liu, LiangJun Zhu
 * \version 2.0
 * \date May 2017
 * \revised LJ - Refactoring, May 2017
 *               The ModelMain class mainly focuses on the entire workflow.
 */

#ifndef SEIMS_MODEL_MAIN_H
#define SEIMS_MODEL_MAIN_H

/// include utility classes and const definition of SEIMS
#include "seims.h"

/// include module_setting related
#include "SettingsInput.h"
#include "SettingsOutput.h"
#include "PrintInfo.h"
#include "ModuleFactory.h"

/// include data related
#include "DataCenter.h"
<<<<<<< HEAD
#include "MongoUtil.h"
#include "clsRasterData.h"
=======
>>>>>>> d32a1623
#include "ClimateParams.h"

#include "MongoUtil.h"
#include "clsRasterData.h"

/// include build-in libs
#include <string>
#include <set>
#include <map>
#include <ctime>
#include <sstream>
#include <memory>

using namespace std;

/*!
 * \class ModelMain
 * \ingroup seims_omp
 * \brief SEIMS OpenMP version, Class to control the whole model
 */
class ModelMain {
public:
    /*!
     * \brief Constructor independent to any database IO, instead of the \sa DataCenter object
     * \param[in] dcenter \sa DataCenter, \sa DataCenterMongoDB, or others in future
     * \param[in] mfactory \sa ModuleFactory, assemble the module workspace
     */
    ModelMain(DataCenterMongoDB* dcenter, ModuleFactory* mfactory);
    //! Destructor
    ~ModelMain(void);
    //! Execute all the modules, aggregate output data, and write the total time-consuming, etc.
    void Execute(void);
    //! Write output files, e.g., Q.txt
    void Output(void);

private:
    /*!
    * \brief Check whether the validation of outputs
    * 1. The output id should be valid for modules in config files;
    * 2. The date range should be in the data range of file.in;
    */
    void CheckAvailableOutput(void);
    /*!
     * \brief Append output data to Output Item by the corresponding aggregation type
     * \param[in] time Current simulation time
     */
    void AppendOutputData(const time_t time);
    /*!
     * \brief Print execution time on the screen
     */
    void OutputExecuteTime(void);
    /*!
     * \brief Execute hillslope modules in current time
     * \param[in] t Current time
     * \param[in] yearIdx Year index of the entire simulation period
     * \param[in] subIndex Time step index of the entire simulation period
     */
    void StepHillSlope(time_t t, int yearIdx, int subIndex);
    /*!
     * \brief Execute channel modules in current time
     * \param[in] t Current time
     * \param[in] yearIdx Year index of the entire simulation period
     */
    void StepChannel(time_t t, int yearIdx);
    /*!
     * \brief Execute overall modules in the entire simulation period, e.g., COST module.
     * \param[in] startT Start time period
     * \param[in] endT End time period
     */
    void StepOverall(time_t startT, time_t endT);

public:
    /************************************************************************/
    /*            Get functions for MPI version                             */
    /************************************************************************/

    //! Get module counts of current SEIMS
    int GetModuleCount(void) const { return (int) m_simulationModules.size(); }
    //! Get module ID by index in ModuleFactory
    string GetModuleID(int i) const { return m_factory->GetModuleID(i); }
    //! Get module execute time by index in ModuleFactory
    float GetModuleExecuteTime(int i) const { return (float) m_executeTime[i]; }
    //! Get time consuming of read data
    float GetReadDataTime(void) const { return m_readFileTime; }
    //! Include channel processes or not?
    bool IncludeChannelProcesses(void) { return m_channelModules.size() != 0; }

private:
    /************************************************************************/
    /*             Input parameters                                         */
    /************************************************************************/

    DataCenterMongoDB*          m_dataCenter;         ///< inherited DataCenter
    ModuleFactory*              m_factory;            ///< Modules factory
private:
    /************************************************************************/
    /*   Pointer or reference of object and data derived from input params  */
    /************************************************************************/

    SettingsInput*              m_input;              ///< The basic input settings
    SettingsOutput*             m_output;             ///< The user-defined outputs, Q, SED, etc
    clsRasterData<float>*       m_maskRaster;         ///< Mask raster data
    string                      m_outputPath;         ///< Path of output scenario
    time_t                      m_dtDaily;            ///< Daily time interval, seconds
    time_t                      m_dtHs;               ///< Hillslope time interval, seconds
    time_t                      m_dtCh;               ///< Channel time interval, seconds
private:
    /************************************************************************/
    /*   Variables newly allocated in this class                            */
    /************************************************************************/

    float                       m_readFileTime;       ///< Time consuming for read data
    vector<SimulationModule *>  m_simulationModules;  ///< Modules list in the model run
    vector<int>                 m_hillslopeModules;   ///< Hillslope modules index list
    vector<int>                 m_channelModules;     ///< Channel modules index list
    vector<int>                 m_ecoModules;         ///< Ecology modules index list
    vector<int>                 m_overallModules;     ///< Whole simulation scale modules index list
    vector<double>              m_executeTime;        ///< Execute time list of each module
   
    bool                        m_firstRunOverland;   ///< Is the first run of overland
    bool                        m_firstRunChannel;    ///< Is the first run of channel
};
#endif /* SEIMS_MODEL_MAIN_H */<|MERGE_RESOLUTION|>--- conflicted
+++ resolved
@@ -21,11 +21,6 @@
 
 /// include data related
 #include "DataCenter.h"
-<<<<<<< HEAD
-#include "MongoUtil.h"
-#include "clsRasterData.h"
-=======
->>>>>>> d32a1623
 #include "ClimateParams.h"
 
 #include "MongoUtil.h"
