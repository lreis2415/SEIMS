--- conflicted
+++ resolved
@@ -21,11 +21,6 @@
 
 /// include data related
 #include "DataCenter.h"
-<<<<<<< HEAD
-#include "MongoUtil.h"
-#include "clsRasterData.h"
-=======
->>>>>>> 8eae9c88
 #include "ClimateParams.h"
 
 #include "MongoUtil.h"
