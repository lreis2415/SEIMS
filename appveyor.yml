version: SEIMS-Win64.{build}
pull_requests:
  do_not_increment_build_number: true
branches:
  only:
  - master
image: Visual Studio 2013
configuration: Release
platform: x64
services: mongodb
build:
  parallel: true
  verbosity: minimal
environment:
  global:
    GDAL_HOME: "C:\\gdal"
    # SDK v7.0 MSVC Express 2008's SetEnv.cmd script will fail if the
    # /E:ON and /V:ON options are not enabled in the batch script intepreter
    # See: http://stackoverflow.com/a/13751649/163740
    WITH_ENV: "cmd /E:ON /V:ON /C .\\doc\\ci\\appveyor\\run_with_env.cmd"
install:
  # download compiled gdal and install it
  - ps: mkdir C:\gdal | out-null
  - appveyor DownloadFile http://download.gisinternals.com/sdk/downloads/release-1800-x64-gdal-1-11-4-mapserver-6-4-3.zip -FileName gdalbin.zip
  - 7z x gdalbin.zip -oC:\gdal
  - appveyor DownloadFile http://download.gisinternals.com/sdk/downloads/release-1800-x64-gdal-1-11-4-mapserver-6-4-3-libs.zip -FileName gdallibs.zip
  - 7z x gdallibs.zip -oC:\gdal
  - "SET PATH=C:\\gdal;C:\\gdal\\bin;C:\\gdal\\data;C:\\gdal\\bin\\gdal\\apps;%PATH%"
  - "SET PATH=C:\\GDAL\\bin\\ms\\apps;C:\\GDAL\\bin\\curl;C:\\GDAL\\bin\\proj\\apps;%PATH%"
  - "SET GDAL_DATA=C:\\gdal\\bin\\gdal-data"
  - "SET GDAL_DIR=C:\\gdal"
  - ECHO "Filesystem C:/GDAL:"
  - ps: "ls \"C:/GDAL\""
  # compile mongo-c-driver
  - appveyor DownloadFile https://github.com/mongodb/mongo-c-driver/releases/download/1.5.5/mongo-c-driver-1.5.5.tar.gz -FileName mongo-c-driver-1.5.5.tar.gz
  - 7z x mongo-c-driver-1.5.5.tar.gz
  - 7z x mongo-c-driver-1.5.5.tar -oC:\
  - cd C:\mongo-c-driver-1.5.5
  - ps: "ls"
  - cd src\libbson
  - cmake -DCMAKE_INSTALL_PREFIX=C:\mongo-c-driver -G "Visual Studio 12 2013 Win64"
  - msbuild.exe ALL_BUILD.vcxproj
  - msbuild.exe INSTALL.vcxproj
  - cd ..\..
  - cmake -DCMAKE_INSTALL_PREFIX=C:\mongo-c-driver -DBSON_ROOT_DIR=C:\mongo-c-driver -G "Visual Studio 12 2013 Win64"
  - msbuild.exe ALL_BUILD.vcxproj
  - msbuild.exe INSTALL.vcxproj
  - "SET MONGOC_ROOT_DIR=C:\\mongo-c-driver"
  - "SET MONGOC_LIB_DIR=C:\\mongo-c-driver\\bin"
  - "SET PATH=C:\\mongo-c-driver\\bin;%PATH%"
  # install MS-MPI
  - cd C:\projects\seims
  - "powershell doc\\ci\\appveyor\\install-msmpi.ps1"
  - "doc\\ci\\appveyor\\SetEnvMPI.cmd"
build_script:
  - cd C:\projects\seims\seims
  - ps: "ls"
  - mkdir build
  - cd build
<<<<<<< HEAD
  # Test 64-bit version on Windows, while the default is 32-bit.
  - cmake -G "Visual Studio 12 2013 Win64" .. -DCMAKE_BUILD_TYPE=Release -DARCH=64
  - msbuild.exe ALL_BUILD.vcxproj
  - msbuild.exe INSTALL.vcxproj
test_script:
  # TODO: run demo test
=======
  # Build 64-bit release version on Windows, and build unittest.
  - cmake -G "Visual Studio 12 2013 Win64" .. -DARCH=64 -DUNITTEST=1
  - msbuild.exe SEIMS_OMP_ALL.sln /p:Configuration=Release
  #- msbuild.exe ALL_BUILD.vcxproj
  - msbuild.exe INSTALL.vcxproj
test_script:
  # Run unit test. TODO to complete unittest code.
  - C:\projects\seims\seims\bin\seims_ut_exec.exe
>>>>>>> 4a1d0a72
<|MERGE_RESOLUTION|>--- conflicted
+++ resolved
@@ -57,14 +57,6 @@
   - ps: "ls"
   - mkdir build
   - cd build
-<<<<<<< HEAD
-  # Test 64-bit version on Windows, while the default is 32-bit.
-  - cmake -G "Visual Studio 12 2013 Win64" .. -DCMAKE_BUILD_TYPE=Release -DARCH=64
-  - msbuild.exe ALL_BUILD.vcxproj
-  - msbuild.exe INSTALL.vcxproj
-test_script:
-  # TODO: run demo test
-=======
   # Build 64-bit release version on Windows, and build unittest.
   - cmake -G "Visual Studio 12 2013 Win64" .. -DARCH=64 -DUNITTEST=1
   - msbuild.exe SEIMS_OMP_ALL.sln /p:Configuration=Release
@@ -73,4 +65,3 @@
 test_script:
   # Run unit test. TODO to complete unittest code.
   - C:\projects\seims\seims\bin\seims_ut_exec.exe
->>>>>>> 4a1d0a72
